// Issue選択（全選択/解除・選択ID保持）用JS

// DOM依存部分を即時実行しないように分離
if (typeof window !== 'undefined' && typeof document !== 'undefined') {
    document.addEventListener('DOMContentLoaded', function () {
        const headerCheckbox = document.getElementById('select-all-header-checkbox');
        const selectAllButton = document.getElementById('select-all-button');
        const deselectAllButton = document.getElementById('deselect-all-button');
        const itemCheckboxes = document.querySelectorAll('.issue-checkbox');
        const selectedIssueIdsInput = document.getElementById('selected-issue-ids-input');

        function updateSelectedIssueIds() {
            if (!selectedIssueIdsInput) return;
            const selectedIds = [];
            itemCheckboxes.forEach(checkbox => {
                if (checkbox.checked) {
                    selectedIds.push(checkbox.value);
                }
            });
            selectedIssueIdsInput.value = selectedIds.join(',');
        }

        if (headerCheckbox) {
            headerCheckbox.addEventListener('change', function () {
                itemCheckboxes.forEach(checkbox => checkbox.checked = this.checked);
                updateSelectedIssueIds();
            });
        }
        if (selectAllButton) {
            selectAllButton.addEventListener('click', function () {
                itemCheckboxes.forEach(checkbox => checkbox.checked = true);
                if (headerCheckbox) headerCheckbox.checked = true;
                updateSelectedIssueIds();
            });
        }
        if (deselectAllButton) {
            deselectAllButton.addEventListener('click', function () {
                itemCheckboxes.forEach(checkbox => checkbox.checked = false);
                if (headerCheckbox) headerCheckbox.checked = false;
                updateSelectedIssueIds();
            });
        }
        itemCheckboxes.forEach(checkbox => {
            checkbox.addEventListener('change', function () {
                if (!this.checked && headerCheckbox) {
                    headerCheckbox.checked = false;
                } else if (headerCheckbox) {
                    const allChecked = Array.from(itemCheckboxes).every(cb => cb.checked);
                    headerCheckbox.checked = allChecked;
                }
                updateSelectedIssueIds();
            });
        });
        // 初期化
        updateSelectedIssueIds();

        // === [STEP1] ファイルアップロードフォームの送信イベントリスナー追加 ===
        const uploadForm = document.getElementById('upload-form');

<<<<<<< HEAD
        uploadForm.addEventListener('submit', async function (e) {
            e.preventDefault();
            const fileInput = uploadForm.querySelector('input[type="file"][name="issue_file"]');
            if (!fileInput || !fileInput.files || fileInput.files.length === 0) {
                alert('ファイルを選択してください');
                return;
            }
            const formData = new FormData();
            formData.append('issue_file', fileInput.files[0]);
            // スピナー表示・ボタン無効化
            const uploadSpinner = document.getElementById('upload-spinner');
            const uploadButton = document.getElementById('upload-button');
            if (uploadSpinner) uploadSpinner.style.display = 'inline-block';
            if (uploadButton) uploadButton.disabled = true;
            try {
                const data = await uploadIssueFile(formData);
                // display_logic.jsの描画関数を呼び出し
                if (data && Array.isArray(data.issues)) {
                    displayIssues(data.issues);
                }
            } catch (e) {
                showUploadError('ファイル解析API呼び出しに失敗しました。ネットワークまたはサーバーエラーです。');
            } finally {
                // スピナー非表示・ボタン有効化
                if (uploadSpinner) uploadSpinner.style.display = 'none';
                if (uploadButton) uploadButton.disabled = false;
            }
        });
=======
        uploadForm.addEventListener('submit', handleUploadFormSubmit(uploadForm, uploadIssueFile, showUploadError));
>>>>>>> e062c10a
    });
}

// === [STEP2] FormData生成とAPIクライアント関数 ===
async function uploadIssueFile(formData) {
    try {
        const response = await fetch('/api/v1/parse-file', {
            method: 'POST',
            body: formData
        });
        if (!response.ok) {
            let errorMsg = `APIエラー: ${response.status}`;
            try {
                const errJson = await response.json();
                if (errJson && errJson.detail) {
                    errorMsg = errJson.detail;
                } else if (errJson && errJson.message) {
                    errorMsg = errJson.message;
                }
            } catch (_) {
                // JSONでなければ無視
            }
            throw new Error(errorMsg);
        }
        const data = await response.json();
        return data;
    } catch (error) {
        throw error;
    }
}

// === [STEP4] エラー時のUI通知 ===
function showUploadError(message) {
    const area = document.getElementById('result-notification-area');
    if (area) {
        const alert = document.createElement('div');
        alert.className = 'alert alert-danger alert-dismissible fade show';
        alert.role = 'alert';
        alert.innerHTML = `
            <span>${message}</span>
            <button type="button" class="btn-close" data-bs-dismiss="alert" aria-label="Close"></button>
        `;
        area.appendChild(alert);
    } else {
        alert(message);
    }
}

// submitイベントリスナー本体をテスト用にexport
function handleUploadFormSubmit(uploadForm, uploadIssueFileFn, showUploadErrorFn) {
    return async function (e) {
        e.preventDefault();
        const fileInput = uploadForm.querySelector('input[type="file"][name="issue_file"]');
        if (!fileInput || !fileInput.files || fileInput.files.length === 0) {
            alert('ファイルを選択してください');
            return;
        }
        const formData = new FormData();
        formData.append('issue_file', fileInput.files[0]);
        const uploadSpinner = document.getElementById('upload-spinner');
        const uploadButton = document.getElementById('upload-button');
        if (uploadSpinner) uploadSpinner.style.display = 'inline-block';
        if (uploadButton) uploadButton.disabled = true;
        try {
            const data = await uploadIssueFileFn(formData);
            console.info('[UPLOAD] APIレスポンス:', data);
        } catch (e) {
            showUploadErrorFn(e.message || 'ファイル解析API呼び出しに失敗しました。ネットワークまたはサーバーエラーです。');
        } finally {
            if (uploadSpinner) uploadSpinner.style.display = 'none';
            if (uploadButton) uploadButton.disabled = false;
        }
    };
}

// テスト用エクスポート（Node.js環境/Jest用）
if (typeof module !== 'undefined' && module.exports) {
<<<<<<< HEAD
    module.exports = { uploadIssueFile, showUploadError };
}

// display_logic.jsをimport
import { displayIssues } from './display_logic.js';
=======
    module.exports = { uploadIssueFile, showUploadError, handleUploadFormSubmit };
}
>>>>>>> e062c10a
<|MERGE_RESOLUTION|>--- conflicted
+++ resolved
@@ -1,4 +1,7 @@
 // Issue選択（全選択/解除・選択ID保持）用JS
+
+// display_logic.jsをimport
+import { displayIssues } from './display_logic.js';
 
 // DOM依存部分を即時実行しないように分離
 if (typeof window !== 'undefined' && typeof document !== 'undefined') {
@@ -6,11 +9,12 @@
         const headerCheckbox = document.getElementById('select-all-header-checkbox');
         const selectAllButton = document.getElementById('select-all-button');
         const deselectAllButton = document.getElementById('deselect-all-button');
-        const itemCheckboxes = document.querySelectorAll('.issue-checkbox');
+        // itemCheckboxes は動的に生成されるため、イベントリスナー設定時に都度取得する
         const selectedIssueIdsInput = document.getElementById('selected-issue-ids-input');
 
         function updateSelectedIssueIds() {
             if (!selectedIssueIdsInput) return;
+            const itemCheckboxes = document.querySelectorAll('.issue-checkbox'); // 再取得
             const selectedIds = [];
             itemCheckboxes.forEach(checkbox => {
                 if (checkbox.checked) {
@@ -20,84 +24,64 @@
             selectedIssueIdsInput.value = selectedIds.join(',');
         }
 
+        // DOMContentLoaded時に存在する要素にリスナーを設定
         if (headerCheckbox) {
             headerCheckbox.addEventListener('change', function () {
-                itemCheckboxes.forEach(checkbox => checkbox.checked = this.checked);
+                document.querySelectorAll('.issue-checkbox').forEach(checkbox => checkbox.checked = this.checked);
                 updateSelectedIssueIds();
             });
         }
         if (selectAllButton) {
             selectAllButton.addEventListener('click', function () {
-                itemCheckboxes.forEach(checkbox => checkbox.checked = true);
+                document.querySelectorAll('.issue-checkbox').forEach(checkbox => checkbox.checked = true);
                 if (headerCheckbox) headerCheckbox.checked = true;
                 updateSelectedIssueIds();
             });
         }
         if (deselectAllButton) {
             deselectAllButton.addEventListener('click', function () {
-                itemCheckboxes.forEach(checkbox => checkbox.checked = false);
+                document.querySelectorAll('.issue-checkbox').forEach(checkbox => checkbox.checked = false);
                 if (headerCheckbox) headerCheckbox.checked = false;
                 updateSelectedIssueIds();
             });
         }
-        itemCheckboxes.forEach(checkbox => {
-            checkbox.addEventListener('change', function () {
-                if (!this.checked && headerCheckbox) {
-                    headerCheckbox.checked = false;
-                } else if (headerCheckbox) {
-                    const allChecked = Array.from(itemCheckboxes).every(cb => cb.checked);
-                    headerCheckbox.checked = allChecked;
+        
+        // 動的に生成されるチェックボックスのために、親要素でイベントを委任
+        const issueTableBody = document.getElementById('issue-table-body');
+        if (issueTableBody) {
+            issueTableBody.addEventListener('change', function(event) {
+                if (event.target.classList.contains('issue-checkbox')) {
+                    if (!event.target.checked && headerCheckbox) {
+                        headerCheckbox.checked = false;
+                    } else if (headerCheckbox) {
+                        const allCheckboxes = document.querySelectorAll('.issue-checkbox');
+                        const allChecked = Array.from(allCheckboxes).every(cb => cb.checked);
+                        headerCheckbox.checked = allChecked;
+                    }
+                    updateSelectedIssueIds();
                 }
-                updateSelectedIssueIds();
             });
-        });
+        }
+
         // 初期化
         updateSelectedIssueIds();
 
-        // === [STEP1] ファイルアップロードフォームの送信イベントリスナー追加 ===
+        // === ファイルアップロードフォームの送信イベントリスナー追加 ===
         const uploadForm = document.getElementById('upload-form');
-
-<<<<<<< HEAD
-        uploadForm.addEventListener('submit', async function (e) {
-            e.preventDefault();
-            const fileInput = uploadForm.querySelector('input[type="file"][name="issue_file"]');
-            if (!fileInput || !fileInput.files || fileInput.files.length === 0) {
-                alert('ファイルを選択してください');
-                return;
-            }
-            const formData = new FormData();
-            formData.append('issue_file', fileInput.files[0]);
-            // スピナー表示・ボタン無効化
-            const uploadSpinner = document.getElementById('upload-spinner');
-            const uploadButton = document.getElementById('upload-button');
-            if (uploadSpinner) uploadSpinner.style.display = 'inline-block';
-            if (uploadButton) uploadButton.disabled = true;
-            try {
-                const data = await uploadIssueFile(formData);
-                // display_logic.jsの描画関数を呼び出し
-                if (data && Array.isArray(data.issues)) {
-                    displayIssues(data.issues);
-                }
-            } catch (e) {
-                showUploadError('ファイル解析API呼び出しに失敗しました。ネットワークまたはサーバーエラーです。');
-            } finally {
-                // スピナー非表示・ボタン有効化
-                if (uploadSpinner) uploadSpinner.style.display = 'none';
-                if (uploadButton) uploadButton.disabled = false;
-            }
-        });
-=======
-        uploadForm.addEventListener('submit', handleUploadFormSubmit(uploadForm, uploadIssueFile, showUploadError));
->>>>>>> e062c10a
+        if(uploadForm) {
+            uploadForm.addEventListener('submit', handleUploadFormSubmit(uploadForm, uploadIssueFile, showUploadError));
+        }
     });
 }
 
-// === [STEP2] FormData生成とAPIクライアント関数 ===
+// === APIクライアント関数 ===
 async function uploadIssueFile(formData) {
     try {
-        const response = await fetch('/api/v1/parse-file', {
+        const response = await fetch('/api/v1/parse-file/', {
             method: 'POST',
-            body: formData
+            body: formData,
+            // CSRFトークンヘッダーを追加する必要がある場合
+            // headers: { 'X-CSRFToken': getCookie('csrftoken') },
         });
         if (!response.ok) {
             let errorMsg = `APIエラー: ${response.status}`;
@@ -105,22 +89,19 @@
                 const errJson = await response.json();
                 if (errJson && errJson.detail) {
                     errorMsg = errJson.detail;
-                } else if (errJson && errJson.message) {
-                    errorMsg = errJson.message;
                 }
             } catch (_) {
-                // JSONでなければ無視
+                // JSONデコードに失敗した場合は、ステータスコードベースのエラーを使用
             }
             throw new Error(errorMsg);
         }
-        const data = await response.json();
-        return data;
+        return await response.json();
     } catch (error) {
-        throw error;
+        throw error; // エラーを再スローして呼び出し元で捕捉
     }
 }
 
-// === [STEP4] エラー時のUI通知 ===
+// === エラー時のUI通知 ===
 function showUploadError(message) {
     const area = document.getElementById('result-notification-area');
     if (area) {
@@ -133,28 +114,37 @@
         `;
         area.appendChild(alert);
     } else {
+        // フォールバック
         alert(message);
     }
 }
 
-// submitイベントリスナー本体をテスト用にexport
+// submitイベントリスナー本体
 function handleUploadFormSubmit(uploadForm, uploadIssueFileFn, showUploadErrorFn) {
     return async function (e) {
         e.preventDefault();
         const fileInput = uploadForm.querySelector('input[type="file"][name="issue_file"]');
         if (!fileInput || !fileInput.files || fileInput.files.length === 0) {
-            alert('ファイルを選択してください');
+            showUploadErrorFn('ファイルを選択してください。');
             return;
         }
         const formData = new FormData();
         formData.append('issue_file', fileInput.files[0]);
+
         const uploadSpinner = document.getElementById('upload-spinner');
         const uploadButton = document.getElementById('upload-button');
+
         if (uploadSpinner) uploadSpinner.style.display = 'inline-block';
         if (uploadButton) uploadButton.disabled = true;
+
         try {
             const data = await uploadIssueFileFn(formData);
-            console.info('[UPLOAD] APIレスポンス:', data);
+            if (data && Array.isArray(data.issues)) {
+                // display_logic.jsの描画関数を呼び出す
+                displayIssues(data.issues);
+            } else {
+                showUploadErrorFn('受信データにIssueが含まれていません。');
+            }
         } catch (e) {
             showUploadErrorFn(e.message || 'ファイル解析API呼び出しに失敗しました。ネットワークまたはサーバーエラーです。');
         } finally {
@@ -166,13 +156,5 @@
 
 // テスト用エクスポート（Node.js環境/Jest用）
 if (typeof module !== 'undefined' && module.exports) {
-<<<<<<< HEAD
-    module.exports = { uploadIssueFile, showUploadError };
-}
-
-// display_logic.jsをimport
-import { displayIssues } from './display_logic.js';
-=======
     module.exports = { uploadIssueFile, showUploadError, handleUploadFormSubmit };
-}
->>>>>>> e062c10a
+}