# docs/backlog.yml

document_info:
  title: "Product Backlog for GitHub Automation Tool"
  version: "2.11" # バージョンを更新
  last_updated: "2025-06-05 (JST)" # 日付を更新
  status: "API Server Setup Mostly Complete, Docker/Gunicorn Finalization Pending" # ステータスを更新
  source_documents_integrated:
    - "docs/agile-practice.yml (v2.3) - Archived"
    - "docs/issues.yml (v2.3) - Archived"
  related_documents:
    - "docs/requirements.yml (v2.6+)"
    - "docs/glossary.md"
    - "docs/ui_ux_specifications.yml"
    - "docs/github_setup_defaults.yml"
    - "docs/user-stories/US-001/US-001_activity.md"
    - "docs/user-stories/US-001/US-001_sequence.md"
    - "docs/diagrams/context-diagram.md"
    - "docs/diagrams/architecture-diagram.md"
    - "docs/api_specifications.md (To be created/updated)"

development_approach_guidelines:
  preface: |
    このセクションは、本プロダクトバックログのアイテム（ユーザーストーリーやテクニカルタスク）を
    具体化し、実装に進む上での基本的な考え方や、設計を支援する図の活用方法についての方針を示す。
    チームメンバーは、これらの指針を参考に、効果的かつ効率的な開発を心がける。
  initial_steps_for_implementation:
    - step_name: "1. Backlog Item Prioritization and Sprint Planning"
      description: |
        プロダクトオーナー（または相当する役割）が中心となり、本バックログのアイテムに優先順位を付け、
        スプリント（または開発イテレーション）で取り組む範囲（スプリントバックログ）を決定する。
        早期に価値を提供しフィードバックを得るため、コアとなる機能フローの確立を優先的に検討する
        （例: 静的Web UIからのファイルアップロード→バックエンドAPIでのAIルール推論と解析→API経由での結果表示→選択）。
    - step_name: "2. Detailed Behavior Clarification for Selected Items"
      description: |
        スプリントバックログに選択されたユーザーストーリーについて、アクセプタンスクライテリアを基に、
        より詳細なシナリオ、期待される動作、正常系・異常系のフローをチーム内で明確に合意する。
        この段階で、APIエンドポイントの設計、リクエスト/レスポンス形式の定義、および関連するアクティビティ図やシーケンス図の作成が推奨される。
    - step_name: "3. Key Data Model & API Serialization Finalization"
      description: |
        主要なデータモデル（例: `ParsedSourceFileContent`）の構造と、それらをAPIで送受信するための
        シリアライズ/デシリアライズ方法をFIXさせる。
    - step_name: "4. API Design and Backend Service Layer for API Requests"
      description: |
        バックエンドAPIのエンドポイント設計と、それらのリクエストを処理しコアロジックのUseCaseを呼び出す
        アプリケーションサービス層（またはDRFのView/ViewSet）の設計を行う。
  ai_parser_strategy:
    concept: |
      AIパーサーの主要な役割は、入力ファイル全体を分析し、以下の2種類のルールを動的に推論・生成することにある。
      1. **Issue区切りルール:** ファイル内で何がIssueブロック/レコードの開始を示すか。AIは主に各Issueの「先頭キー/開始パターン」を推論する。Markdownの水平線 (`---`) や特定のヘッダーレベル、YAML/JSONのリスト構造などは、AI推論のフォールバックまたは設定ベースのルールとして扱われる。
      2. **キーマッピングルール:** 推論された各Issueブロック/レコード内で、入力ファイル中のどのキーや記述が、`IssueData`の標準フィールド名（例: `title`, `description`）に対応するか、その対応関係を辞書等で示す。
      これらの推論されたルール（またはフォールバック/設定ルール）に基づき、後続のルールベース処理でファイルが分割され、IssueDataにマッピングされる。
    key_considerations:
      - "AI Rule Generation Accuracy: AIが生成するルールの精度と安定性の検証。信頼度判定基準（先頭キーの一貫性、必須フィールド充足率）を設け、信頼度が低い場合は厳格なエラー処理（処理中断とユーザーへの修正依頼）を基本とし、または警告と共に部分的な結果を表示する。"
      - "Rule Representation: AIが主に推論する「先頭キー」区切りルールと「キーマッピングルール」の表現形式、およびフォールバック/設定用の区切りルール（水平線、ヘッダーレベル、リストアイテム）の表現形式を設計 (`TASK-RULE-REPRESENTATION`)。初期サポート範囲: 区切り(AI推論は`leading_key`のみ、他はルールベースフォールバック/設定)、値抽出(`key_value`, `list_items_under_key`, `plain_text_block`)、値変換(`to_list_by_comma`, `to_list_by_newline`, `extract_mentions`)。"
      - "Prompt Engineering & Management: 高度なルール推論を実現するためのプロンプト設計を重視する。プロンプト自体は外部ファイル（TASK-PROMPT-MANAGEMENT）で管理し、柔軟な調整を可能にする。`config.yaml` からの複雑なマッピングヒントは導入せず、AIの推論能力とユーザーによる入力ファイル調整、分かりやすいフィードバックに注力する。"
      - "User Feedback Loop (Web UI & CLI): AIによる解析結果（分割・マッピング結果）をユーザーが確認できるようにする。Web UIでは静的フロントエンドがAPIから結果を取得し表示、CLIではDryRunや中間出力で確認手段を提供する。UI上でのインタラクティブなマッピング修正機能はスコープ外とする。"
      - "Default Field Mapping Fallback: AIによるフィールドマッピング推論が不調な場合、`docs/github_setup_defaults.yml` に定義された標準的なキーと`IssueData`フィールドの対応リストをフォールバックまたはAI推論の参考情報として活用することを検討する。"
      - "File-level Meta-information: Issueごとの情報抽出とは別に、ファイル全体から共通のメタ情報（プロジェクト名等）を抽出する方法（プロンプト指示、または規約ベース）も検討するが、マイルストーンとラベルは`docs/github_setup_defaults.yml`との照合を基本とする。"
  guidelines_for_using_diagrams:
    - diagram_type: "Activity Diagram"
      purpose: "ユーザー操作フロー、システム内部の主要処理ステップ、条件分岐、繰り返し処理を視覚的に明確にする。"
      timing_and_use_case: |
        - ユーザーストーリーの振る舞いを具体化する初期段階。
        - 複雑なアルゴリズムやビジネスロジックの内部フローを整理する際。
        - チーム内で業務プロセスやユーザーシナリオの共通理解を形成する際。
      how_to_use: "開始/終了点、アクション、判断、マージ、フォーク/ジョインでフローを描画。必要に応じてスイムレーンで担当コンポーネントを区別。"

    - diagram_type: "Sequence Diagram"
      purpose: "特定の機能を実現するための、オブジェクト（コンポーネント、クラス）間の時間軸に沿ったメッセージ交換と相互作用を詳細に示す。"
      timing_and_use_case: |
        - アクティビティ図で大まかな流れを掴んだ後、コンポーネント間の具体的なIF（メソッド呼び出し、データ授受）を設計する際。
        - 各オブジェクトの責務を明確化する際。
        - 非同期処理や外部API連携のシーケンスを検討する際。
        - 特にcore_logicのUseCaseとAdapter間、Adapterと外部API間のインタラクション明確化に有効。
      how_to_use: "ライフライン、メッセージ（同期/非同期）、活性化区間、応答メッセージで描画。"

    - diagram_type: "Component Diagram (Detailed Level)"
      purpose: "システムを構成する主要コンポーネント（クラスやモジュール）と、それらの間の静的な依存関係やインターフェースを視覚化する。"
      timing_and_use_case: |
        - より詳細なアーキテクチャ設計や議論を行う際。
        - あるコンポーネント変更時の影響範囲を分析する際。
        - 新規メンバーへのシステム構成説明。
      how_to_use: "コンポーネント、インターフェース、依存関係、ポートで描画。"

    - diagram_type: "Data Model Diagram (or Class Diagram for models)"
      purpose: "システムが扱う主要データ（ドメインモデル）の構造、属性、型、関連性を視覚的に表現する。"
      timing_and_use_case: |
        - `ParsedSourceFileContent` や `IssueData` などの詳細設計時。
        - モデル間の関連性（1対多など）を明確にし、データ整合性を担保する設計を行う際。
      how_to_use: "エンティティ（クラス）、属性、型、リレーションシップで描画。"

    - diagram_type: "State Transition Diagram (State Machine Diagram)"
      purpose: "特定のオブジェクトやシステムが時間経過やイベント発生に伴い、どのように状態を変化させるかを示す。"
      timing_and_use_case: |
        - Web UIの動的な振る舞い（例: 非同期処理中の状態変化）の設計時。
        - バックログアイテムのワークフロー（ステータス遷移）定義。
      how_to_use: "状態、遷移、イベント、アクションで描画。"

  recommended_workflow_for_diagrams: |
    1. スプリントで取り組むユーザーストーリーを選択する。
    2. そのユーザーストーリーの主要なフローを **アクティビティ図** で大まかに把握する。
    3. アクティビティ図で洗い出された主要な処理やコンポーネント間のやり取りを **シーケンス図** で詳細化し、インターフェースやデータフローを明確にする。
    4. 上記の過程で、扱うデータモデルが複雑であれば **データモデル図** で整理する。
    5. コンポーネント間の静的な依存関係や全体の構造が複雑であれば **コンポーネント図** で整理する。
    6. UIの状態遷移や特定のオブジェクトのライフサイクルが複雑であれば **状態遷移図** を描く。
    7. これらの図を基に、実装タスクを具体化し、本バックログのテクニカルタスクを更新・詳細化する。
    8. 作成した図はチームで共有し、認識合わせとレビューを行う。図は完璧を目指すより、コミュニケーションと設計の補助を目的とする。

epics:
  - epic_id: "EPIC-WEBUI"
    title: "Static Web Frontend Functionality"
    description: "ユーザーがブラウザを通じてIssue情報ファイルをアップロードし、バックエンドAPI（Django REST Framework）と通信して解釈された内容を確認・選択し、GitHubへの登録やローカル保存アクションをトリガーできる静的なWebフロントエンド（HTML+Bootstrap5+最小限JS）を提供する。DjangoテンプレートによるHTMLレンダリングは行わない。"
    user_stories:
      - "US-001"
      - "US-002"
      - "US-003"
      - "US-004"
      - "US-WEBUI-AI-CONFIG"
    tasks:
      - "TASK-FE-SETUP"
      - "TASK-FE-API-CLIENT"
      - "TASK-FE-US001-UPLOAD-UI"
      - "TASK-FE-API-INTEGRATION"
  - epic_id: "EPIC-BACKEND-API"
    title: "Backend API Services"
    description: "静的フロントエンドやCLIからのリクエストを処理し、コアロジックを実行し、結果を返すためのAPIエンドポイント群をDjango REST Frameworkで提供する。"
    tasks:
      - "TASK-BE-DRF-SETUP"
      - "TASK-DJANGO-SETUP"
      - "TASK-BE-API-US001-FILE-PROCESS-ENDPOINT"
      - "TASK-BE-API-GITHUB-RESOURCE-CREATION"
      - "TASK-BE-API-TEMPORARY-DATA-STORAGE"
      - "TASK-DOC-API-SPEC"
      - "TASK-BE-DB-CACHE-EXPIRES-AT-MIGRATION"
      - "TASK-BE-API-ERROR-STANDARDIZATION"
      - "TASK-BE-API-TEST-COVERAGE-IMPROVEMENT"
  # ... (他のEPICのdescriptionも、API構成を前提とした内容に微調整の可能性あり)

user_stories:
  - story_id: "US-001"
    title: "Web UIでのIssueファイルのアップロード、バックエンドAPI経由でのAI解析、結果の一覧表示"
    status: "Done"
    notes: |
      - [アーキテクチャ変更] このユーザーストーリーは静的フロントエンド（HTML+JS+Bootstrap5）+ バックエンドAPI（Django REST Framework）構成を前提とする。
      - [API設計] 詳細なAPIエンドポイント、リクエスト/レスポンス形式は `docs/api_specifications.md` を参照。
      - [データフロー変更] ファイルアップロード後の全Issueデータはバックエンドで一時保存され、UIとはIDベースでやり取りするよう変更されました。
      - **[2025-06-08 完了] フロントエンド・バックエンドの基本機能を実装。ファイルアップロードから解析結果のUI表示までの一連のフローが完成。保守性向上のためのリファクタリングも実施済み。**
    acceptance_criteria:
      - "静的Web UIにファイルアップロード機能があり、`.md`, `.yml`, `.json` ファイル（10MB以下）を選択できる。"
      - "選択されたファイルデータが、フロントエンドからバックエンドのファイルアップロード/解析APIエンドポイントにFormDataで送信される。"
      - "バックエンドAPIはファイルを受け取り、AIパーサーによって区切りルールとキーマッピングルールを推論し、それに基づいて`ParsedSourceFileContent`オブジェクトを生成する。"
      - "解析結果がサーバーサイドで一時保存され、その`session_id`と、Issueの選択に必要な最小限の情報（タイトル、temp_idなど）がJSON形式でフロントエンドに返却される。"
      - "フロントエンドはAPIからのレスポンスを受け取り、`session_id`を保持し、`IssueData`リストをWeb UI上にJavaScriptで動的に一覧形式で表示する。"
      - "Issueの主要な情報（タイトル、担当者候補、ラベル候補など）が一覧で確認できる。"
      - "ファイル検証エラー（API側）、API通信エラー、AI解析エラーが発生した場合、適切なエラーメッセージがフロントエンドのUIに表示される。"
    technical_tasks:
      - "TASK-FE-US001-UPLOAD-UI"
      - "TASK-FE-US001-API-UPLOAD-CALL"
      - "TASK-FE-US001-DISPLAY-LOGIC"
      - "TASK-FE-US001-ERROR-HANDLING"
      - "TASK-BE-API-US001-FILE-PROCESS-ENDPOINT"
      - "TASK-CORELOGIC-AI-RULE-INFERENCE"
      - "TASK-CORELOGIC-RULE-BASED-SPLITTER"
      - "TASK-CORELOGIC-RULE-BASED-MAPPER"
      - "TASK-CORELOGIC-LABEL-MILESTONE-NORMALIZER"
      - "TASK-BE-API-TEMPORARY-DATA-STORAGE"
  - story_id: "US-002"
    title: "Web UIでの処理対象Issueの選択"
    description: "開発者として、Web UIに表示されたIssue一覧の中から、GitHubへの登録やローカル保存の対象とするIssueを個別に、または一括で選択したい。これにより、必要なIssueのみを効率的に処理できる。選択・送信はすべてJavaScriptによるAPI呼び出しで行う。"
    acceptance_criteria:
      - "Issue一覧の各項目にチェックボックスが表示され、個別に選択/非選択できる。"
      - "「すべて選択」「すべて解除」のような一括選択機能がある。"
      - "選択されたIssueの情報がJavaScriptからAPI経由でバックエンドに送信される。"
    technical_tasks:
      - "TASK-WEBUI-SELECT-JS"          # issues.yml の TASK-WEBUI-ISSUE-DISPLAY-JS と同等
      - "TASK-WEBUI-SELECT-BACKEND"     # issues.yml の TASK-WEBUI-ISSUE-DISPLAY (バックエンド連携部分)と関連
    related_epic_ids: ["EPIC-WEBUI"]
    size_estimate: "[SP: 3]"
    dependencies_guessed:
      - "US-001"
    status: "To Do"
    priority: "High"

  - story_id: "US-003"
    title: "Web UIからのGitHubへのIssue一括登録"
    description: "開発者として、Web UIで選択したIssue群を、指定したGitHubリポジトリ（および任意でプロジェクト）に一括で登録したい。ラベル、マイルストーン、担当者も適切に設定されること。DryRunモードも利用したい。"
    acceptance_criteria:
      - "UI上でGitHubリポジリポジトリ名（owner/repo形式）を入力できる。"
      - "UI上で任意でGitHubプロジェクト名（またはID/URL）を入力できる。"
      - "UI上でDryRunモードのON/OFFを選択できる。"
      - "「GitHubへ登録」ボタン押下時、選択されたIssueの`session_id`と`temp_id`リスト、および設定情報がバックエンドに送信される。"
      - "バックエンド（アプリケーションサービス層経由）で`core_logic`の`CreateGitHubResourcesUseCase`が呼び出される。"
      - "処理結果（成功、失敗、スキップ、DryRun結果）がUIにフィードバックされる。"
    technical_tasks:
      - "TASK-WEBUI-GITHUBFORM-IMPL"
      - "TASK-APPSERVICE-GITHUB-CALL"
      - "TASK-CORELOGIC-GITHUB-MAIN"
      - "TASK-GITHUB-CLIENTS-SETUP"
      - "TASK-BE-API-GITHUB-RESOURCE-CREATION"
      - "TASK-BE-API-TEMPORARY-DATA-STORAGE"
  - story_id: "US-004"
    title: "Web UIからの解析済みIssueのローカル保存"
    description: "開発者として、Web UIで解析・表示されたIssue情報（または選択したIssue群）を、ローカルファイルシステムにYAML形式で分割保存したい。保存されたファイル群の目次となるindex.htmlも生成されること。"
    acceptance_criteria:
      - "UI上でローカル保存アクションをトリガーできる（例: 保存ボタン）。"
      - "バックエンド（アプリケーションサービス層経由）で`core_logic`のローカル保存用UseCase（仮称 `LocalSaveUseCase`）が呼び出される。"
      - "指定された（またはデフォルトの）ディレクトリに、IssueごとにYAMLファイルが作成される。"
      - "保存されたYAMLファイルへのリンクを含む`index.html`が同ディレクトリに作成される。"
      - "処理結果がUIにフィードバックされる。"
    technical_tasks:
      - "TASK-WEBUI-LOCALSAVEFORM-IMPL" # issues.yml の TASK-FILESPLIT-IMPL のUI部分
      - "TASK-APPSERVICE-LOCALSAVE-CALL" # issues.yml の TASK-FILESPLIT-IMPL のサービス連携部分
      - "TASK-CORELOGIC-LOCALSAVE-IMPL"  # issues.yml の TASK-FILESPLIT-IMPL のコアロジック部分
    related_epic_ids: ["EPIC-WEBUI"]
    size_estimate: "[SP: 5]"
    dependencies_guessed:
      - "US-001"
      - "TASK-CORELOGIC-AIPARSE-CALL" # 旧TASK-DATAMAP-IMPL
    status: "To Do"
    priority: "Medium"

  - story_id: "US-005"
    title: "CLIからのIssue一括登録とDryRun"
    description: "開発者として、CLIからIssue情報ファイルとGitHubリポジトリ名を指定し、Issue、ラベル、マイルストーン等を一括で登録したい。DryRunモードも利用したい。"
    acceptance_criteria:
      - "CLIでファイルパス、リポジトリ名、プロジェクト名（任意）、DryRunフラグを指定できる。"
      - "`core_logic`の`CreateGitHubResourcesUseCase`が呼び出され、処理が実行される。"
      - "処理結果がコンソールに`CliReporter`を通じて出力される。"
    technical_tasks:
      - "TASK-CLI-ARGS-PARSE"         # issues.yml から
      - "TASK-CLI-CORELOGIC-CALL"     # issues.yml から
      - "TASK-CLI-REFACTOR"         # issues.yml の TASK-CLI-MAINTENANCE と関連
    related_epic_ids: ["EPIC-CLI-MAINTENANCE", "EPIC-GITHUB-INTEGRATION"]
    size_estimate: "[SP: 5]"
    dependencies_guessed:
      - "TASK-CORELOGIC-AIPARSE-CALL"
      - "TASK-CORELOGIC-GITHUB-MAIN" # CreateGitHubResourcesUseCase
    status: "Partially Done" # issues.yml のステータスを反映
    priority: "High"

  - story_id: "US-006"
    title: "Web UIでのDry Runモードの提供とAI設定"
    description: "開発者として、Web UIでGitHubへの登録処理を実行する際にDry Runモードを選択したい。また、Issue解析に使用するAIプロバイダー、モデル、APIキーをUI上で設定したい。"
    acceptance_criteria:
      - "UI上でDryRunモードのON/OFFを選択できる (US-003のフォーム内)。"
      - "Dry Runモード実行時、作成/設定される予定のリソース情報がUI上にフィードバックされる。"
      - "UI上にAIプロバイダー選択（OpenAI, Gemini）が表示される。"
      - "選択プロバイダーに応じたモデル名選択ドロップダウンが動的に更新される。"
      - "APIキー入力フィールドが表示される。"
      - "設定されたAI情報がIssue解析時にバックエンドで利用される。"
    technical_tasks:
      - "TASK-WEBUI-AICONFIG-FORM-IMPL" # issues.yml から
      - "TASK-APPSERVICE-AICONFIG-HANDLE" # issues.yml から
      # DryRun UIは TASK-WEBUI-GITHUBFORM-IMPL に含まれる
    referenced_requirements_ids:
      - "UC-Web-001 (DryRun, AI Config)"
      - "3. スコープ定義 (処理: Dry Runモード)"
      - "2. システム化の目的とゴール (Web UI機能: AI設定)"
    related_epic_ids: ["EPIC-WEBUI", "EPIC-GITHUB-INTEGRATION", "EPIC-INFRA-CONFIG"]
    size_estimate: "[SP: 3]"
    dependencies_guessed:
      - "US-003"
    notes: "元のUS-006のWeb UI DryRun部分はUS-003のGitHub登録フォームと統合的に扱う。このUSはAI設定UIに焦点を当てる。"
    status: "To Do"
    priority: "Medium"

# --- 新規Issue: フロントエンドの静的サイト化とAPI連携 ---
- issue_id: "ISSUE-FE-STATIC-API-MIGRATION"
  title: "フロントエンドの静的サイト化とAPI連携への移行"
  description: |
    現在DjangoによってレンダリングされているWeb UIを、純粋な静的HTML/CSS/JavaScriptベースのサイトに移行します。これにより、フロントエンドのデプロイがGitHub Pagesのような静的サイトホスティングサービスで可能になり、バックエンドはAPIサーバーとして機能します。
    
    **目標:**
    * Web UIをサーバーサイドレンダリングから完全に切り離し、静的サイトとして機能させる。
    * Web UIとバックエンド（Django APIサーバー）間の通信をすべてHTTP API呼び出し（Fetch APIなど）に移行する。
    * クライアントサイドのビルドプロセスは導入せず、BootstrapはCDN経由で利用する。
    
    **背景:**
    これまでの議論で、UI/UXの要件として「最小限のJavaScriptでいいが、Djangoのレンダリングを使用しないサイト構成」が明確化されたため、既存のDjangoテンプレートベースのフロントエンドを変更し、バックエンドをAPIサーバーに特化させる方針を採用します。これにより、フロントエンドとバックエンドの役割が明確に分離され、それぞれの開発・デプロイが独立して行えるようになります。
    
    **主要なタスク（子Issueとして分割可能）:**
    1.  静的HTMLファイルの作成とDjangoテンプレートからの分離
        * `frontend/base.html` および `frontend/top_page.html` を、Djangoテンプレート構文を含まない純粋なHTMLファイルとして再構築する。
        * Djangoテンプレートタグ（`{% csrf_token %}`など）やDjangoフォームのレンダリングロジックをHTMLから除去する。
        * 既存の`frontend/vendor/bootstrap/`ディレクトリを削除し、Bootstrap 5をCDNから読み込むようにHTMLを修正する。
    2.  既存JavaScriptロジックのAPI連携への移行
        * `frontend/assets/js/file_upload.js` を修正し、ファイルアップロード処理をDjangoビューへの直接POSTから、JavaScriptによるFormDataの生成とAPIエンドポイントへの非同期HTTPリクエスト（Fetch APIなど）に変更する。
        * `frontend/assets/js/display_logic.js` を修正し、ファイル処理結果の表示ロジックを、APIから受け取ったJSONデータを基にDOMを動的に操作してレンダリングするように変更する。
        * `frontend/assets/js/issue_selection.js` やその他のJavaScriptファイルも、Djangoテンプレートに依存せず、APIを介したデータ取得とUI操作を行うように改修する。
        * 現在のJavaScriptテストコード（`frontend/assets/js/tests/`、`frontend/tests/`）は、新しいAPIクライアントとDOM操作ロジックに合わせて更新または新規作成する。
    3.  UIアクションのAPI呼び出しへの変更
        * GitHubへのIssue登録ボタンやローカル保存ボタンなど、すべてのユーザーインタフェースからのアクションが、JavaScriptを介してDjango APIサーバーの適切なエンドポイントを呼び出すように変更する。
        * 設定画面（AIサービスAPIキー、GitHubリポジトリ名など）での設定の保存・取得もAPI経由となるように変更する。
    4.  エラーハンドリングとユーザーフィードバックの改善
        * APIからのエラーレスポンスを適切に捕捉し、ユーザーフレンドリーな形でWeb UIに表示するロジックを実装する。
    
    **関連する既存のバックログ項目:**
    * `TASK-FE-US001-UPLOAD-UI-plan.yml`
    * `TASK-FE-US001-API-UPLOAD-CALL-plan.yml`
    * `TASK-FE-US001-DISPLAY-LOGIC-plan.yml`
    * `TASK-FE-US001-ERROR-HANDLING-plan.yml`
      *これらのタスクは、新しいアーキテクチャ（静的サイト + API連携）に合わせて内容が大幅に修正されるか、あるいは新しいタスクに置き換えられます。*
    
    **定義済みラベル（例）:**
    * `feature`
    * `frontend`
    * `refactoring`
    * `architecture`
  status: "To Do"
  priority: "Very High"
  labels: ["feature", "frontend", "refactoring", "architecture"]
  replaces:
    - "TASK-FE-US001-UPLOAD-UI"
    - "TASK-FE-US001-API-UPLOAD-CALL"
    - "TASK-FE-US001-DISPLAY-LOGIC"
    - "TASK-FE-US001-ERROR-HANDLING"

# --- 新規Issue: バックエンドAPIサーバー化と機能移行 ---
- issue_id: "ISSUE-BE-API-MIGRATION"
  title: "バックエンド（Django）のAPIサーバー化と関連機能の移行"
  description: |
    現在Web UIのレンダリングを担っているDjangoアプリケーションを、純粋なHTTP APIサーバーとして再構築します。これにより、フロントエンド（静的サイト）からのリクエストに応答し、ビジネスロジック (`core_logic`) を実行するバックエンドAPIレイヤーを確立します。
    
    **目標:**
    * DjangoをAPIサーバーとして動作させ、フロントエンドからのすべてのリクエストをAPI経由で処理できるようにする。
    * Django REST Framework (DRF) を導入し、効率的かつセキュアなAPI開発基盤を構築する。
    * 既存のコアロジックをAPIから呼び出し、必要な認証・認可、入出力データ形式、エラーハンドリングを定義する。
    * APIキーの管理方法（永続化しない方針）を実装に反映する。
  status: "To Do"
  priority: "Very High"
  labels: ["backend", "API", "migration", "architecture"]
  children:
    - issue_id: "ISSUE-BE-API-DRF-SETUP"
      title: "DRFの導入とAPI基盤の構築"
      description: |
        DjangoプロジェクトにDRFを導入し、API認証と基本的なルーティングを設定する。
        
        **タスク:**
        * `requirements.txt` に`djangorestframework`と`django-cors-headers`を追加し、Djangoプロジェクトにインストール・設定する。
        * DRFのAPI ViewまたはViewSetを使用して、少なくとも1つのテスト用APIエンドポイント（例: `/api/healthcheck/`）を定義し、JSONレスポンスを返すことを確認する。
        * フロントエンドから送信されるAPIキーを受け取り、認証を行うカスタム認証クラス（DRFの`BaseAuthentication`を継承）を実装する。
        * 有効なAPIキーを持つリクエストのみを許可するパーミッションクラス（DRFの`BasePermission`を継承）を定義し、テスト用APIに適用する。
        * `webapp/webapp_project/settings.py` にCORS設定を追加し、フロントエンド（静的サイト）からのアクセスを許可する。
        * `webapp/webapp_project/urls.py` でAPIルーティングを設定する。
      status: "To Do"
      priority: "Very High"
      labels: ["backend", "API", "security", "DRF"]
    - issue_id: "ISSUE-BE-API-FILE-PROCESS"
      title: "ファイルアップロード・解析APIの実装"
      description: |
        フロントエンドからIssue情報ファイルを受け取り、AIによる解析を実行し、結果をJSONで返すAPIエンドポイントを実装する。
        
        **タスク:**
        * `webapp/app/views.py` にファイルアップロード（Multipart-form dataを処理）とAI解析を実行するAPIエンドポイント（例: `/api/upload-and-parse/`）を定義する。
        * アップロードされたファイルデータを `core_logic.use_cases.AIParseFileUseCase` に渡し、解析結果を受け取る。
        * `webapp/core_logic/domain/models.py` の`ParsedSourceFileContentMdl`などをJSONにシリアライズするためのDRFシリアライザを定義する。
        * APIキー（GitHub PAT, AIサービスAPIキー）をフロントエンドから受け取り、メモリ上で一時的に保持し、`core_logic`の呼び出し時に利用するように実装する（永続化しない）。
        * ファイルアップロード時のバリデーション（ファイルサイズ、形式など）とエラーレスポンスを実装する。
      status: "To Do"
      priority: "Very High"
      labels: ["backend", "API", "feature", "AI"]
    - issue_id: "ISSUE-BE-API-GITHUB-ACTION"
      title: "GitHubリソース作成・ローカル保存APIの実装"
      description: |
        解析済みのIssue情報を受け取り、GitHubリソース（Issue, リポジトリ、ラベル、マイルストーン）を作成し、またはローカルに保存するAPIエンドポイントを実装する。
        
        **タスク:**
        * `webapp/app/views.py` にGitHubリソース作成API（例: `/api/create-github-resources/`）とローカル保存API（例: `/api/save-locally/`）を定義する。
        * APIリクエストボディからIssue情報を取得し、`core_logic.use_cases.CreateGitHubResourcesUseCase` や `LocalSaveUseCase` を呼び出す。
        * `CreateGitHubResourcesResultMdl` などのドメインモデルをJSONにシリアライズするためのDRFシリアライザを定義する。
        * APIキー（GitHub PAT, AIサービスAPIキー）をメモリ上で一時的に保持し、`core_logic`の呼び出し時に利用するように実装する。
        * GitHub APIからのエラーやローカルファイルシステムへの書き込みエラーに対する適切なエラーハンドリングとレスポンスを実装する。
      status: "To Do"
      priority: "Very High"
      labels: ["backend", "API", "feature", "GitHub"]
    - issue_id: "ISSUE-BE-CONFIG-LOGGING"
      title: "バックエンド設定とロギングの調整"
      description: |
        APIサーバーとしてのDjangoの運用に必要な設定（キー管理、ログ）を調整する。
        
        **タスク:**
        * `webapp/webapp_project/settings.py` にて、Djangoバックエンド用APIキー、GitHub PAT、AIサービスAPIキーを環境変数から読み込むロジックを実装する（UIからの入力と排他的または補完的に動作）。
        * アプリケーション全体のログ設定を見直し、APIリクエスト、レスポンス、エラー、`core_logic`の処理に関するログが適切に記録されるようにする。ログレベル、出力先（コンソール、ファイルなど）を定義する。
        * 将来的なレートリミット設定のために、`webapp/core_logic/infrastructure/config.py` または新しい設定ファイルに、レートリミット関連の設定を組み込めるようなプレースホルダーまたは構造を追加する。
        * 本番環境でのHTTPS強制のための設定（例: `SECURE_SSL_REDIRECT`, `CSRF_COOKIE_SECURE`など）を確認・適用する。
      status: "To Do"
      priority: "High"
      labels: ["backend", "configuration", "logging", "security"]

technical_tasks:
  # --- Backend API Tasks (新規または既存タスクの役割変更) ---
  - task_id: "TASK-BE-API-DESIGN"
    status: "To Do"
    priority: "Very High"
  - task_id: "TASK-BE-DRF-SETUP"
    status: "Done"
    notes: |
      [2025-06-11 完了] DRF導入とカスタムAPIキー認証を実装。レビューでの指摘に基づき、認証方式の仕様不一致を解消し、パフォーマンス改善のリファクタリングを実施。
      申し送り事項として、タイミング攻撃対策（`secrets.compare_digest`の利用）と、関連するスキップ中のテストの有効化が挙げられている。
  - task_id: "TASK-DJANGO-SETUP"
    status: "Done" # "Completed - Re-evaluate" から "Done" に変更
    description: |
      Djangoアプリケーションを、静的フロントエンドからのAPIリクエストを受け付けるバックエンドサーバーとしてセットアップする。
      - API用のURLルーティング設定。
      - CORS設定（必要であれば）。
      - 静的ファイル配信の設定（Django開発サーバーから配信しない設定）。
      - Dockerコンテナ設定のAPIサーバーとしての最適化。
      - **`ParsedDataCache` モデルの導入とデータベースマイグレーションの実行**
  - task_id: "TASK-BE-API-US001-FILE-PROCESS-ENDPOINT"
    title: "Backend: US-001 ファイル処理APIエンドポイントの実装"
    description: "Web UIからのファイルアップロードを受け付け、AIパーサーで解析し、結果を一時保存して最小限の情報を返すAPIエンドポイント（`/api/upload-issue-file/`）を実装する。"
    related_epic_ids: ["EPIC-BACKEND-API", "EPIC-DATAPARSING"]
    status: "Done"
    priority: "High"
    size_estimate: "[SP: 8]"
  - task_id: "TASK-BE-API-GITHUB-RESOURCE-CREATION"
    title: "Backend: GitHubリソース作成APIエンドポイントの実装"
    description: "Web UIから提供された`session_id`と`selected_issue_temp_ids`に基づき、一時保存されたIssueデータをロードし、GitHubリポジトリ、Issue等を一括作成するAPIエンドポイント（`/api/create-github-resources/`）を実装する。"
    related_epic_ids: ["EPIC-BACKEND-API", "EPIC-GITHUB-INTEGRATION"]
    status: "Done"
    priority: "High"
    size_estimate: "[SP: 8]"
  - task_id: "TASK-BE-API-TEMPORARY-DATA-STORAGE"
    title: "Backend: パース済みIssueデータの一時保存機能"
    description: "ファイルアップロード時にパースされたIssueデータをサーバーサイドで一時的に保存し、IDベースで参照可能にする機能（`ParsedDataCache` モデルなど）を実装する。データの有効期限管理を含む。"
    related_epic_ids: ["EPIC-BACKEND-API", "EPIC-INFRA"]
    status: "Done"
    priority: "High"
    size_estimate: "[SP: 5]"
  - task_id: "TASK-DOC-API-SPEC"
    title: "Document: API仕様書の作成"
    description: "今回実装されたバックエンドAPIの全エンドポイント（URL、メソッド、リクエスト/レスポンス形式、認証、エラー形式など）を`docs/api_specifications.md`に詳細に文書化する。"
    related_epic_ids: ["EPIC-BACKEND-API", "EPIC-INFRA-CONFIG"]
    status: "To Do"
    priority: "Very High"
    size_estimate: "[SP: 3]"
  - task_id: "TASK-FE-API-INTEGRATION"
    title: "Frontend: バックエンドAPI連携の更新"
    description: "Web UIのファイルアップロードおよびGitHubリソース作成機能が、新しいIDベースのAPI（`session_id`, `selected_issue_temp_ids`）と連携するようにフロントエンドのJavaScriptロジックを更新する。"
    related_epic_ids: ["EPIC-WEBUI", "EPIC-BACKEND-API"]
    status: "To Do"
    priority: "Very High"
    size_estimate: "[SP: 8]"
  - task_id: "TASK-BE-DB-CACHE-EXPIRES-AT-MIGRATION"
    title: "Backend: `ParsedDataCache` モデルのマイグレーションと`expires_at`ロジック改善"
    description: "`ParsedDataCache.expires_at`フィールドを`null=True, blank=True`に変更し、既存のデータベースにマイグレーションを適用する。`save`メソッドの自動設定ロジックをより堅牢にする。"
    related_epic_ids: ["EPIC-BACKEND-API", "EPIC-INFRA"]
    status: "To Do"
    priority: "Medium"
    size_estimate: "[SP: 1]"
  - task_id: "TASK-BE-API-ERROR-STANDARDIZATION"
    title: "Backend: エラーレスポンスの標準化と詳細化"
    description: "APIエラーレスポンスを`detail`キーだけでなく、より詳細なエラーコードや構造化されたメッセージで返すように標準化する。DRFの例外ハンドラのカスタマイズを検討する。"
    related_epic_ids: ["EPIC-BACKEND-API"]
    status: "To Do"
    priority: "Medium"
    size_estimate: "[SP: 2]"
  - task_id: "TASK-BE-API-TEST-COVERAGE-IMPROVEMENT"
    title: "Backend: APIテストのカバレッジ向上"
    description: "新しいAPIビューについて、より多様な異常系（AIパーサーAPIエラー、GitHub APIレート制限エラー、無効なPATなど）に対するテストケースを追加し、エラーハンドリングの堅牢性を確保する。特に、Issue作成結果に関するテストケースを追加する。"
    related_epic_ids: ["EPIC-BACKEND-API"]
    status: "To Do"
    priority: "Medium"
    size_estimate: "[SP: 3]"
  - task_id: "TT-006"
    title: "[TechnicalTask][Enhancement] docs/directory.json の自動生成スクリプト導入検討"
    description: |
      現在手動で管理されている `docs/directory.json` は、プロジェクトのファイル構造変更時に陳腐化しやすい。
      `tree`コマンドの出力整形やカスタムスクリプト等を利用して、このファイルを自動生成・更新する仕組みを導入する。
      これにより、ドキュメントの正確性を維持し、手動更新の手間を削減する。
    status: "提案"
    priority: "中"
    related_epic_ids: ["E-003"]
    dependencies: []
    notes: |
      - CI/CDパイプラインに組み込み、コミット時やPR時に自動更新することも検討。
      - プロジェクト構造の可視化と理解の助けとなる。

  - task_id: "TT-007"
    title: "[TechnicalTask][Refactor] core_logic 配下のテストディレクトリ構造の統一性向上"
    description: |
      現在、`webapp/core_logic/github_automation_tool/tests/` と `webapp/core_logic/tests/` にテスト関連ファイルが分散している可能性がある。
      これを `webapp/core_logic/tests/` 配下に集約し、テスト対象のモジュール構造に対応した一貫性のある配置に整理する。
      これにより、テストコードの可読性とメンテナンス性を向上させる。
    status: "提案"
    priority: "中"
    related_epic_ids: ["E-003"]
    dependencies:
      - "TT-001" # フォルダ構成見直しのフォローアップ
    notes: |
      クリーンアーキテクチャの各レイヤーに対応したテスト構造を意識する。
      `pytest` の設定やカバレッジ計測への影響も考慮する。

  - task_id: "TT-008"
    title: "[TechnicalTask][Optimization] Dockerfile及びコンテナ起動スクリプトの最適化検討"
    description: |
      Dockerfileに関して、ビルドキャッシュの効率化やマルチステージビルドによる最終的なイメージサイズの削減を検討する。
      また、コンテナ起動時に `run.sh` で実行されるリポジトリクローン処理 (`clone-repositories.sh`) の必要性や、
      ビルドプロセスへの移行、あるいは開発環境に応じた条件分岐などを検討し、コンテナのビルド時間短縮と起動プロセスの効率化を図る。
    status: "提案"
    priority: "低"
    related_epic_ids: ["E-003"]
    dependencies:
      - "TT-001" # 開発環境整理のフォローアップ
    notes: |
      特に開発サイクルを高速化するための改善。
      本番環境と開発環境でDockerfileを分けるか、ARGで制御するかも検討点。

  - task_id: "TASK-FE-US001-UPLOAD-UI"
    title: "[FE][Task] US-001: ファイルアップロードUIコンポーネント実装"
    description: "Web UIにファイルアップロードコンポーネントを実装し、クライアントサイドでの拡張子とサイズのバリデーションを行う。"
    related_epic_ids: ["EPIC-WEBUI"]
    status: "Done"
    priority: "High"
    size_estimate: "[SP: 3]"
    notes: |
      クライアントサイドでのファイルバリデーション（拡張子・サイズ）を実装完了。
      テスト容易性を考慮し、バリデーションロジックはUIから分離済み。
      サーバーサイドでの二重チェックが必須である点を申し送り。

  - task_id: "TASK-FE-US001-ERROR-HANDLING"
    title: "[FE][Task] US-001: フロントエンドでのAPIエラーハンドリングと表示"
    description: "ファイルアップロード/解析処理において、APIからのエラーレスポンスをハンドリングし、UIに適切なエラーメッセージを表示する。"
    related_epic_ids: ["EPIC-WEBUI"]
    status: "Done"
    priority: "High"
    size_estimate: "[SP: 3]"
    dependencies:
      - "TASK-FE-US001-API-UPLOAD-CALL"
    notes: |
      API通信とUI更新の責務を分離して実装。
      将来的な改善として、バックエンドのエラーレスポンス形式の標準化（TASK-BE-API-ERROR-STANDARDIZATION）を推奨。
      
  - task_id: "TASK-CORELOGIC-AI-RULE-INFERENCE"
    title: "[Core][Task] US-001: AIによる区切り・キーマッピングルール推論ロジック"
    description: |
      ユーザーストーリー US-001 の中核機能。AIParserアダプタ内で、入力ファイル全体を分析し、AI（OpenAI/Gemini）を活用して以下の2種類のルールを動的に推論・生成するロジックを実装する。
      1. Issue区切りルール
      2. キーマッピングルール
      信頼度判定基準を設け、信頼度が低い場合はエラーまたは警告情報を生成する。
    related_epic_ids: ["EPIC-DATAPARSING"]
    status: "Done"
    priority: "Very High"
    size_estimate: "[SP: 8]"
    dependencies:
      - "TASK-PROMPT-MANAGEMENT"
    notes: |
      実装完了。AIが区切りとキーマッピングを推論する基盤が完成。
      申し送り事項として、信頼度評価ロジックの高度化（必須キーの存在チェックなど）が後続タスク（TASK-CORELOGIC-AI-REFINEMENT）で検討される。
      
  - task_id: "TASK-CORELOGIC-RULE-BASED-SPLITTER"
    title: "[Core][Task] US-001: 推論ルールに基づくIssueブロックの分割処理"
    description: |
      AIが推論した区切りルールに基づき、入力ファイルを複数のIssueブロックに分割する処理を実装する。
      - 分割ルールの適用（先頭キー/開始パターンに基づく）。
      - 分割後のブロックの前処理（空白行の削除、メタ情報の抽出など）。
      - 信頼度判定に基づくエラーハンドリング。
    related_epic_ids: ["EPIC-DATAPARSING"]
    status: "Done"
    priority: "Very High"
    size_estimate: "[SP: 5]"
    dependencies:
      - "TASK-CORELOGIC-AI-RULE-INFERENCE"
    notes: |
      実装完了。責務分離のため`RuleBasedSplitterSvc`として実装し、レビューでのログ欠落指摘も修正済み。
      入力ファイルの動的な分割が可能になった。今後の改善点として、分割ルールの設定管理等が検討される。

  - task_id: "TASK-CORELOGIC-RULE-BASED-MAPPER"
    title: "[Core][Task] US-001: 推論ルールに基づくIssueDataへのマッピング処理"
    description: "AIが推論したキーマッピングルールと分割されたIssueブロックに基づき、各ブロックをIssueDataオブジェクトに変換（マッピング）する処理を実装する。"
    related_epic_ids: ["EPIC-DATAPARSING"]
    status: "Done"
    priority: "Very High"
    size_estimate: "[SP: 5]"
    dependencies:
      - "TASK-CORELOGIC-AI-RULE-INFERENCE"
      - "TASK-CORELOGIC-RULE-BASED-SPLITTER"
    notes: |
      実装完了。責務分離のためRuleBasedMapperServiceとして独立して実装された。
      将来的な拡張として、値変換ロジックをディスパッチテーブル方式にリファクタリングすることを検討。

  - task_id: "TASK-CORELOGIC-LABEL-MILESTONE-NORMALIZER"
    title: "[Core][Task] US-001: ラベル・マイルストーン正規化処理"
    description: "IssueData内のラベル・マイルストーン情報を、github_setup_defaults.ymlの定義に基づき正規化する処理を実装する。"
    related_epic_ids: ["EPIC-DATAPARSING", "EPIC-GITHUB-INTEGRATION"]
    status: "Done"
    priority: "High"
    size_estimate: "[SP: 5]"
    dependencies:
      - "TASK-CORELOGIC-RULE-BASED-MAPPER"
      - "DefaultsLoaderInfra"
    notes: |
      [2025-06-08 完了] UseCase内にインライン実装されていたロジックを、レビュー指摘に基づきLabelMilestoneNormalizerSvcとしてadapters層に分離。UseCaseへはDIで設定情報を渡す形にリファクタリングし、クリーンアーキテクチャの原則を遵守した。

skip_tests:
  - category: 型チェック厳格化によるMagicMockエラー回避
    reason: UseCaseの依存注入でisinstanceチェックが厳格化され、MagicMockがTypeErrorとなるため一時的にスキップ
    files:
      - webapp/core_logic/tests/use_cases/test_create_issues.py
      - webapp/core_logic/tests/use_cases/test_create_repository.py
    tests:
      # test_create_issues.py
      - test_execute_all_new_issues
      - test_execute_all_existing_issues
      - test_execute_mixed_issues
      - test_execute_find_issue_api_error
      - test_execute_create_issue_api_error
      - test_execute_empty_issue_list
      - test_execute_with_empty_title
      - test_execute_with_assignees_validation
      - test_execute_with_unexpected_error
      - test_create_issue_returns_none_values
      - test_execute_with_milestone_mapping
      # test_create_repository.py
      - test_execute_success
      - test_execute_github_client_error
      - test_execute_unexpected_error
      - test_execute_empty_name
      - test_execute_invalid_name_with_slash
      - test_execute_logs_debug_info
<<<<<<< HEAD
  - category: テスト一時スキップ記録ルール
    reason: 型チェックや例外ラップ仕様などの理由で一時的にスキップしたテストは、必ずこのリストに記録し、再開時に参照できるようにすること。
    files: []
    tests: []

# --- テスト・認証・モックに関する申し送り事項（2025-06-11追加） ---
- id: TASK-20250611-APIKEY-TEST-REFINE
  title: カスタムAPIキー認証・テスト設計に関するリファクタリング・申し送り
  description: |
    - DRFのカスタムAPIキー認証導入に伴い、テストでsetUp/tearDownで環境変数(API_KEY)を必ずセット・解除すること。
    - テスト用の依存注入（pytest fixture）は、テスト本体で返り値やside_effectを必ず明示的に設定し、fixture内で新たにモックを生成し直さないこと。
    - 本番コードにテスト用の分岐（例: SKIP_TYPE_CHECK_FOR_TESTS）は今後一切持ち込まない。型チェックはMagicMockやcreate_autospec、もしくはtype(obj).__name__ in ("MagicMock", "NonCallableMagicMock") で許容する設計とする。
    - 型チェックや依存注入の設計方針はcoding-rules.ymlにも明記済み。今後もルール逸脱がないかレビュー時に必ず確認すること。
    - テストの返り値がMagicMockのままにならないよう、テスト本体で返り値を明示的にセットすること。
  priority: High
  related_to:
    - coding-rules.yml: CR-021, CR-022, CR-023
    - #207-fix-plan.yml
    - TASK-CORELOGIC-AUTH-APIKEY-fix-report.md
=======

  - issue_id: "ISSUE-FE-STATIC-API-MIGRATION"
    title: "フロントエンドの静的サイト化とAPI連携への移行"
    description: |
      現在DjangoによってレンダリングされているWeb UIを、純粋な静的HTML/CSS/JavaScriptベースのサイトに移行します。これにより、フロントエンドのデプロイがGitHub Pagesのような静的サイトホスティングサービスで可能になり、バックエンドはAPIサーバーとして機能します。
      
      **目標:**
      * Web UIをサーバーサイドレンダリングから完全に切り離し、静的サイトとして機能させる。
      * Web UIとバックエンド（Django APIサーバー）間の通信をすべてHTTP API呼び出し（Fetch APIなど）に移行する。
      * クライアントサイドのビルドプロセスは導入せず、BootstrapはCDN経由で利用する。
      
      **背景:**
      これまでの議論で、UI/UXの要件として「最小限のJavaScriptでいいが、Djangoのレンダリングを使用しないサイト構成」が明確化されたため、既存のDjangoテンプレートベースのフロントエンドを変更し、バックエンドをAPIサーバーに特化させる方針を採用します。これにより、フロントエンドとバックエンドの役割が明確に分離され、それぞれの開発・デプロイが独立して行えるようになります。
      
      **主要なタスク（子Issueとして分割可能）:**
      1.  静的HTMLファイルの作成とDjangoテンプレートからの分離
          * `frontend/base.html` および `frontend/top_page.html` を、Djangoテンプレート構文を含まない純粋なHTMLファイルとして再構築する。
          * Djangoテンプレートタグ（`{% csrf_token %}`など）やDjangoフォームのレンダリングロジックをHTMLから除去する。
          * 既存の`frontend/vendor/bootstrap/`ディレクトリを削除し、Bootstrap 5をCDNから読み込むようにHTMLを修正する。
      2.  既存JavaScriptロジックのAPI連携への移行
          * `frontend/assets/js/file_upload.js` を修正し、ファイルアップロード処理をDjangoビューへの直接POSTから、JavaScriptによるFormDataの生成とAPIエンドポイントへの非同期HTTPリクエスト（Fetch APIなど）に変更する。
          * `frontend/assets/js/display_logic.js` を修正し、ファイル処理結果の表示ロジックを、APIから受け取ったJSONデータを基にDOMを動的に操作してレンダリングするように変更する。
          * `frontend/assets/js/issue_selection.js` やその他のJavaScriptファイルも、Djangoテンプレートに依存せず、APIを介したデータ取得とUI操作を行うように改修する。
          * 現在のJavaScriptテストコード（`frontend/assets/js/tests/`、`frontend/tests/`）は、新しいAPIクライアントとDOM操作ロジックに合わせて更新または新規作成する。
      3.  UIアクションのAPI呼び出しへの変更
          * GitHubへのIssue登録ボタンやローカル保存ボタンなど、すべてのユーザーインタフェースからのアクションが、JavaScriptを介してDjango APIサーバーの適切なエンドポイントを呼び出すように変更する。
          * 設定画面（AIサービスAPIキー、GitHubリポジトリ名など）での設定の保存・取得もAPI経由となるように変更する。
      4.  エラーハンドリングとユーザーフィードバックの改善
          * APIからのエラーレスポンスを適切に捕捉し、ユーザーフレンドリーな形でWeb UIに表示するロジックを実装する。
      
      **関連する既存のバックログ項目:**
      * `TASK-FE-US001-UPLOAD-UI-plan.yml`
      * `TASK-FE-US001-API-UPLOAD-CALL-plan.yml`
      * `TASK-FE-US001-DISPLAY-LOGIC-plan.yml`
      * `TASK-FE-US001-ERROR-HANDLING-plan.yml`
        *これらのタスクは、新しいアーキテクチャ（静的サイト + API連携）に合わせて内容が大幅に修正されるか、あるいは新しいタスクに置き換えられます。*
      
      **定義済みラベル（例）:**
      * `feature`
      * `frontend`
      * `refactoring`
      * `architecture`
    status: "Done"
    priority: "Very High"
    labels: ["feature", "frontend", "refactoring", "architecture"]
    replaces:
      - "TASK-FE-US001-UPLOAD-UI"
      - "TASK-FE-US001-API-UPLOAD-CALL"
      - "TASK-FE-US001-DISPLAY-LOGIC"
      - "TASK-FE-US001-ERROR-HANDLING"
    notes: |
      【申し送り事項】実装は完了したが、ユーザーAPIキーのDB保存が平文のため、後続タスクでの暗号化対応が必須。
>>>>>>> bd2722de
<|MERGE_RESOLUTION|>--- conflicted
+++ resolved
@@ -270,15 +270,15 @@
   title: "フロントエンドの静的サイト化とAPI連携への移行"
   description: |
     現在DjangoによってレンダリングされているWeb UIを、純粋な静的HTML/CSS/JavaScriptベースのサイトに移行します。これにより、フロントエンドのデプロイがGitHub Pagesのような静的サイトホスティングサービスで可能になり、バックエンドはAPIサーバーとして機能します。
-    
+
     **目標:**
     * Web UIをサーバーサイドレンダリングから完全に切り離し、静的サイトとして機能させる。
     * Web UIとバックエンド（Django APIサーバー）間の通信をすべてHTTP API呼び出し（Fetch APIなど）に移行する。
     * クライアントサイドのビルドプロセスは導入せず、BootstrapはCDN経由で利用する。
-    
+
     **背景:**
     これまでの議論で、UI/UXの要件として「最小限のJavaScriptでいいが、Djangoのレンダリングを使用しないサイト構成」が明確化されたため、既存のDjangoテンプレートベースのフロントエンドを変更し、バックエンドをAPIサーバーに特化させる方針を採用します。これにより、フロントエンドとバックエンドの役割が明確に分離され、それぞれの開発・デプロイが独立して行えるようになります。
-    
+
     **主要なタスク（子Issueとして分割可能）:**
     1.  静的HTMLファイルの作成とDjangoテンプレートからの分離
         * `frontend/base.html` および `frontend/top_page.html` を、Djangoテンプレート構文を含まない純粋なHTMLファイルとして再構築する。
@@ -294,20 +294,20 @@
         * 設定画面（AIサービスAPIキー、GitHubリポジトリ名など）での設定の保存・取得もAPI経由となるように変更する。
     4.  エラーハンドリングとユーザーフィードバックの改善
         * APIからのエラーレスポンスを適切に捕捉し、ユーザーフレンドリーな形でWeb UIに表示するロジックを実装する。
-    
+
     **関連する既存のバックログ項目:**
     * `TASK-FE-US001-UPLOAD-UI-plan.yml`
     * `TASK-FE-US001-API-UPLOAD-CALL-plan.yml`
     * `TASK-FE-US001-DISPLAY-LOGIC-plan.yml`
     * `TASK-FE-US001-ERROR-HANDLING-plan.yml`
       *これらのタスクは、新しいアーキテクチャ（静的サイト + API連携）に合わせて内容が大幅に修正されるか、あるいは新しいタスクに置き換えられます。*
-    
+
     **定義済みラベル（例）:**
     * `feature`
     * `frontend`
     * `refactoring`
     * `architecture`
-  status: "To Do"
+  status: "Done"
   priority: "Very High"
   labels: ["feature", "frontend", "refactoring", "architecture"]
   replaces:
@@ -315,6 +315,8 @@
     - "TASK-FE-US001-API-UPLOAD-CALL"
     - "TASK-FE-US001-DISPLAY-LOGIC"
     - "TASK-FE-US001-ERROR-HANDLING"
+  notes: |
+    【申し送り事項】実装は完了したが、ユーザーAPIキーのDB保存が平文のため、後続タスクでの暗号化対応が必須。
 
 # --- 新規Issue: バックエンドAPIサーバー化と機能移行 ---
 - issue_id: "ISSUE-BE-API-MIGRATION"
@@ -612,6 +614,7 @@
       - test_execute_with_unexpected_error
       - test_create_issue_returns_none_values
       - test_execute_with_milestone_mapping
+      - test_execute_with_missing_milestone_id
       # test_create_repository.py
       - test_execute_success
       - test_execute_github_client_error
@@ -619,7 +622,7 @@
       - test_execute_empty_name
       - test_execute_invalid_name_with_slash
       - test_execute_logs_debug_info
-<<<<<<< HEAD
+
   - category: テスト一時スキップ記録ルール
     reason: 型チェックや例外ラップ仕様などの理由で一時的にスキップしたテストは、必ずこのリストに記録し、再開時に参照できるようにすること。
     files: []
@@ -638,58 +641,4 @@
   related_to:
     - coding-rules.yml: CR-021, CR-022, CR-023
     - #207-fix-plan.yml
-    - TASK-CORELOGIC-AUTH-APIKEY-fix-report.md
-=======
-
-  - issue_id: "ISSUE-FE-STATIC-API-MIGRATION"
-    title: "フロントエンドの静的サイト化とAPI連携への移行"
-    description: |
-      現在DjangoによってレンダリングされているWeb UIを、純粋な静的HTML/CSS/JavaScriptベースのサイトに移行します。これにより、フロントエンドのデプロイがGitHub Pagesのような静的サイトホスティングサービスで可能になり、バックエンドはAPIサーバーとして機能します。
-      
-      **目標:**
-      * Web UIをサーバーサイドレンダリングから完全に切り離し、静的サイトとして機能させる。
-      * Web UIとバックエンド（Django APIサーバー）間の通信をすべてHTTP API呼び出し（Fetch APIなど）に移行する。
-      * クライアントサイドのビルドプロセスは導入せず、BootstrapはCDN経由で利用する。
-      
-      **背景:**
-      これまでの議論で、UI/UXの要件として「最小限のJavaScriptでいいが、Djangoのレンダリングを使用しないサイト構成」が明確化されたため、既存のDjangoテンプレートベースのフロントエンドを変更し、バックエンドをAPIサーバーに特化させる方針を採用します。これにより、フロントエンドとバックエンドの役割が明確に分離され、それぞれの開発・デプロイが独立して行えるようになります。
-      
-      **主要なタスク（子Issueとして分割可能）:**
-      1.  静的HTMLファイルの作成とDjangoテンプレートからの分離
-          * `frontend/base.html` および `frontend/top_page.html` を、Djangoテンプレート構文を含まない純粋なHTMLファイルとして再構築する。
-          * Djangoテンプレートタグ（`{% csrf_token %}`など）やDjangoフォームのレンダリングロジックをHTMLから除去する。
-          * 既存の`frontend/vendor/bootstrap/`ディレクトリを削除し、Bootstrap 5をCDNから読み込むようにHTMLを修正する。
-      2.  既存JavaScriptロジックのAPI連携への移行
-          * `frontend/assets/js/file_upload.js` を修正し、ファイルアップロード処理をDjangoビューへの直接POSTから、JavaScriptによるFormDataの生成とAPIエンドポイントへの非同期HTTPリクエスト（Fetch APIなど）に変更する。
-          * `frontend/assets/js/display_logic.js` を修正し、ファイル処理結果の表示ロジックを、APIから受け取ったJSONデータを基にDOMを動的に操作してレンダリングするように変更する。
-          * `frontend/assets/js/issue_selection.js` やその他のJavaScriptファイルも、Djangoテンプレートに依存せず、APIを介したデータ取得とUI操作を行うように改修する。
-          * 現在のJavaScriptテストコード（`frontend/assets/js/tests/`、`frontend/tests/`）は、新しいAPIクライアントとDOM操作ロジックに合わせて更新または新規作成する。
-      3.  UIアクションのAPI呼び出しへの変更
-          * GitHubへのIssue登録ボタンやローカル保存ボタンなど、すべてのユーザーインタフェースからのアクションが、JavaScriptを介してDjango APIサーバーの適切なエンドポイントを呼び出すように変更する。
-          * 設定画面（AIサービスAPIキー、GitHubリポジトリ名など）での設定の保存・取得もAPI経由となるように変更する。
-      4.  エラーハンドリングとユーザーフィードバックの改善
-          * APIからのエラーレスポンスを適切に捕捉し、ユーザーフレンドリーな形でWeb UIに表示するロジックを実装する。
-      
-      **関連する既存のバックログ項目:**
-      * `TASK-FE-US001-UPLOAD-UI-plan.yml`
-      * `TASK-FE-US001-API-UPLOAD-CALL-plan.yml`
-      * `TASK-FE-US001-DISPLAY-LOGIC-plan.yml`
-      * `TASK-FE-US001-ERROR-HANDLING-plan.yml`
-        *これらのタスクは、新しいアーキテクチャ（静的サイト + API連携）に合わせて内容が大幅に修正されるか、あるいは新しいタスクに置き換えられます。*
-      
-      **定義済みラベル（例）:**
-      * `feature`
-      * `frontend`
-      * `refactoring`
-      * `architecture`
-    status: "Done"
-    priority: "Very High"
-    labels: ["feature", "frontend", "refactoring", "architecture"]
-    replaces:
-      - "TASK-FE-US001-UPLOAD-UI"
-      - "TASK-FE-US001-API-UPLOAD-CALL"
-      - "TASK-FE-US001-DISPLAY-LOGIC"
-      - "TASK-FE-US001-ERROR-HANDLING"
-    notes: |
-      【申し送り事項】実装は完了したが、ユーザーAPIキーのDB保存が平文のため、後続タスクでの暗号化対応が必須。
->>>>>>> bd2722de
+    - TASK-CORELOGIC-AUTH-APIKEY-fix-report.md