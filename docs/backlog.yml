# docs/backlog.yml

document_info:
  title: "Product Backlog for GitHub Automation Tool"
  version: "2.11" # バージョンを更新
  last_updated: "2025-06-05 (JST)" # 日付を更新
  status: "API Server Setup Mostly Complete, Docker/Gunicorn Finalization Pending" # ステータスを更新
  source_documents_integrated:
    - "docs/agile-practice.yml (v2.3) - Archived"
    - "docs/issues.yml (v2.3) - Archived"
  related_documents:
    - "docs/requirements.yml (v2.6+)"
    - "docs/glossary.md"
    - "docs/ui_ux_specifications.yml"
    - "docs/github_setup_defaults.yml"
    - "docs/user-stories/US-001/US-001_activity.md"
    - "docs/user-stories/US-001/US-001_sequence.md"
    - "docs/diagrams/context-diagram.md"
    - "docs/diagrams/architecture-diagram.md"
    - "docs/api_specifications.md (To be created/updated)"

development_approach_guidelines:
  preface: |
    このセクションは、本プロダクトバックログのアイテム（ユーザーストーリーやテクニカルタスク）を
    具体化し、実装に進む上での基本的な考え方や、設計を支援する図の活用方法についての方針を示す。
    チームメンバーは、これらの指針を参考に、効果的かつ効率的な開発を心がける。
  initial_steps_for_implementation:
    - step_name: "1. Backlog Item Prioritization and Sprint Planning"
      description: |
        プロダクトオーナー（または相当する役割）が中心となり、本バックログのアイテムに優先順位を付け、
        スプリント（または開発イテレーション）で取り組む範囲（スプリントバックログ）を決定する。
        早期に価値を提供しフィードバックを得るため、コアとなる機能フローの確立を優先的に検討する
        （例: 静的Web UIからのファイルアップロード→バックエンドAPIでのAIルール推論と解析→API経由での結果表示→選択）。
    - step_name: "2. Detailed Behavior Clarification for Selected Items"
      description: |
        スプリントバックログに選択されたユーザーストーリーについて、アクセプタンスクライテリアを基に、
        より詳細なシナリオ、期待される動作、正常系・異常系のフローをチーム内で明確に合意する。
        この段階で、APIエンドポイントの設計、リクエスト/レスポンス形式の定義、および関連するアクティビティ図やシーケンス図の作成が推奨される。
    - step_name: "3. Key Data Model & API Serialization Finalization"
      description: |
        主要なデータモデル（例: `ParsedSourceFileContent`）の構造と、それらをAPIで送受信するための
        シリアライズ/デシリアライズ方法をFIXさせる。
    - step_name: "4. API Design and Backend Service Layer for API Requests"
      description: |
        バックエンドAPIのエンドポイント設計と、それらのリクエストを処理しコアロジックのUseCaseを呼び出す
        アプリケーションサービス層（またはDRFのView/ViewSet）の設計を行う。
  ai_parser_strategy:
    concept: |
      AIパーサーの主要な役割は、入力ファイル全体を分析し、以下の2種類のルールを動的に推論・生成することにある。
      1. **Issue区切りルール:** ファイル内で何がIssueブロック/レコードの開始を示すか。AIは主に各Issueの「先頭キー/開始パターン」を推論する。Markdownの水平線 (`---`) や特定のヘッダーレベル、YAML/JSONのリスト構造などは、AI推論のフォールバックまたは設定ベースのルールとして扱われる。
      2. **キーマッピングルール:** 推論された各Issueブロック/レコード内で、入力ファイル中のどのキーや記述が、`IssueData`の標準フィールド名（例: `title`, `description`）に対応するか、その対応関係を辞書等で示す。
      これらの推論されたルール（またはフォールバック/設定ルール）に基づき、後続のルールベース処理でファイルが分割され、IssueDataにマッピングされる。
    key_considerations:
      - "AI Rule Generation Accuracy: AIが生成するルールの精度と安定性の検証。信頼度判定基準（先頭キーの一貫性、必須フィールド充足率）を設け、信頼度が低い場合は厳格なエラー処理（処理中断とユーザーへの修正依頼）を基本とし、または警告と共に部分的な結果を表示する。"
      - "Rule Representation: AIが主に推論する「先頭キー」区切りルールと「キーマッピングルール」の表現形式、およびフォールバック/設定用の区切りルール（水平線、ヘッダーレベル、リストアイテム）の表現形式を設計 (`TASK-RULE-REPRESENTATION`)。初期サポート範囲: 区切り(AI推論は`leading_key`のみ、他はルールベースフォールバック/設定)、値抽出(`key_value`, `list_items_under_key`, `plain_text_block`)、値変換(`to_list_by_comma`, `to_list_by_newline`, `extract_mentions`)。"
      - "Prompt Engineering & Management: 高度なルール推論を実現するためのプロンプト設計を重視する。プロンプト自体は外部ファイル（TASK-PROMPT-MANAGEMENT）で管理し、柔軟な調整を可能にする。`config.yaml` からの複雑なマッピングヒントは導入せず、AIの推論能力とユーザーによる入力ファイル調整、分かりやすいフィードバックに注力する。"
      - "User Feedback Loop (Web UI & CLI): AIによる解析結果（分割・マッピング結果）をユーザーが確認できるようにする。Web UIでは静的フロントエンドがAPIから結果を取得し表示、CLIではDryRunや中間出力で確認手段を提供する。UI上でのインタラクティブなマッピング修正機能はスコープ外とする。"
      - "Default Field Mapping Fallback: AIによるフィールドマッピング推論が不調な場合、`docs/github_setup_defaults.yml` に定義された標準的なキーと`IssueData`フィールドの対応リストをフォールバックまたはAI推論の参考情報として活用することを検討する。"
      - "File-level Meta-information: Issueごとの情報抽出とは別に、ファイル全体から共通のメタ情報（プロジェクト名等）を抽出する方法（プロンプト指示、または規約ベース）も検討するが、マイルストーンとラベルは`docs/github_setup_defaults.yml`との照合を基本とする。"
  guidelines_for_using_diagrams:
    - diagram_type: "Activity Diagram"
      purpose: "ユーザー操作フロー、システム内部の主要処理ステップ、条件分岐、繰り返し処理を視覚的に明確にする。"
      timing_and_use_case: |
        - ユーザーストーリーの振る舞いを具体化する初期段階。
        - 複雑なアルゴリズムやビジネスロジックの内部フローを整理する際。
        - チーム内で業務プロセスやユーザーシナリオの共通理解を形成する際。
      how_to_use: "開始/終了点、アクション、判断、マージ、フォーク/ジョインでフローを描画。必要に応じてスイムレーンで担当コンポーネントを区別。"

    - diagram_type: "Sequence Diagram"
      purpose: "特定の機能を実現するための、オブジェクト（コンポーネント、クラス）間の時間軸に沿ったメッセージ交換と相互作用を詳細に示す。"
      timing_and_use_case: |
        - アクティビティ図で大まかな流れを掴んだ後、コンポーネント間の具体的なIF（メソッド呼び出し、データ授受）を設計する際。
        - 各オブジェクトの責務を明確化する際。
        - 非同期処理や外部API連携のシーケンスを検討する際。
        - 特にcore_logicのUseCaseとAdapter間、Adapterと外部API間のインタラクション明確化に有効。
      how_to_use: "ライフライン、メッセージ（同期/非同期）、活性化区間、応答メッセージで描画。"

    - diagram_type: "Component Diagram (Detailed Level)"
      purpose: "システムを構成する主要コンポーネント（クラスやモジュール）と、それらの間の静的な依存関係やインターフェースを視覚化する。"
      timing_and_use_case: |
        - より詳細なアーキテクチャ設計や議論を行う際。
        - あるコンポーネント変更時の影響範囲を分析する際。
        - 新規メンバーへのシステム構成説明。
      how_to_use: "コンポーネント、インターフェース、依存関係、ポートで描画。"

    - diagram_type: "Data Model Diagram (or Class Diagram for models)"
      purpose: "システムが扱う主要データ（ドメインモデル）の構造、属性、型、関連性を視覚的に表現する。"
      timing_and_use_case: |
        - `ParsedSourceFileContent` や `IssueData` などの詳細設計時。
        - モデル間の関連性（1対多など）を明確にし、データ整合性を担保する設計を行う際。
      how_to_use: "エンティティ（クラス）、属性、型、リレーションシップで描画。"

    - diagram_type: "State Transition Diagram (State Machine Diagram)"
      purpose: "特定のオブジェクトやシステムが時間経過やイベント発生に伴い、どのように状態を変化させるかを示す。"
      timing_and_use_case: |
        - Web UIの動的な振る舞い（例: 非同期処理中の状態変化）の設計時。
        - バックログアイテムのワークフロー（ステータス遷移）定義。
      how_to_use: "状態、遷移、イベント、アクションで描画。"

  recommended_workflow_for_diagrams: |
    1. スプリントで取り組むユーザーストーリーを選択する。
    2. そのユーザーストーリーの主要なフローを **アクティビティ図** で大まかに把握する。
    3. アクティビティ図で洗い出された主要な処理やコンポーネント間のやり取りを **シーケンス図** で詳細化し、インターフェースやデータフローを明確にする。
    4. 上記の過程で、扱うデータモデルが複雑であれば **データモデル図** で整理する。
    5. コンポーネント間の静的な依存関係や全体の構造が複雑であれば **コンポーネント図** で整理する。
    6. UIの状態遷移や特定のオブジェクトのライフサイクルが複雑であれば **状態遷移図** を描く。
    7. これらの図を基に、実装タスクを具体化し、本バックログのテクニカルタスクを更新・詳細化する。
    8. 作成した図はチームで共有し、認識合わせとレビューを行う。図は完璧を目指すより、コミュニケーションと設計の補助を目的とする。

epics:
  - epic_id: "EPIC-WEBUI"
    title: "Static Web Frontend Functionality"
    description: "ユーザーがブラウザを通じてIssue情報ファイルをアップロードし、バックエンドAPIと通信して解釈された内容を確認・選択し、GitHubへの登録やローカル保存アクションをトリガーできる静的なWebフロントエンドを提供する。"
    user_stories:
      - "US-001"
      - "US-002"
      - "US-003"
      - "US-004"
      - "US-WEBUI-AI-CONFIG"
    tasks:
      - "TASK-FE-SETUP"
      - "TASK-FE-API-CLIENT"
      - "TASK-FE-US001-UPLOAD-UI"
      - "TASK-FE-API-INTEGRATION"
  - epic_id: "EPIC-BACKEND-API"
    title: "Backend API Services"
    description: "静的フロントエンドやCLIからのリクエストを処理し、コアロジックを実行し、結果を返すためのAPIエンドポイント群を提供する。"
    user_stories: []
    tasks:
      - "TASK-BE-DRF-SETUP"
      - "TASK-DJANGO-SETUP"
      - "TASK-BE-API-US001-FILE-PROCESS-ENDPOINT"
      - "TASK-BE-API-GITHUB-RESOURCE-CREATION"
      - "TASK-BE-API-TEMPORARY-DATA-STORAGE"
      - "TASK-DOC-API-SPEC"
      - "TASK-BE-DB-CACHE-EXPIRES-AT-MIGRATION"
      - "TASK-BE-API-ERROR-STANDARDIZATION"
      - "TASK-BE-API-TEST-COVERAGE-IMPROVEMENT"
  # ... (他のEPICのdescriptionも、API構成を前提とした内容に微調整の可能性あり)

user_stories:
  - story_id: "US-001"
    title: "Web UIでのIssueファイルのアップロード、バックエンドAPI経由でのAI解析、結果の一覧表示"
    status: "Done"
    notes: |
      - [アーキテクチャ変更] このユーザーストーリーは静的フロントエンド + バックエンドAPI構成を前提とする。
      - [API設計] 詳細なAPIエンドポイント、リクエスト/レスポンス形式は `docs/api_specifications.md` を参照。
      - [データフロー変更] ファイルアップロード後の全Issueデータはバックエンドで一時保存され、UIとはIDベースでやり取りするよう変更されました。
      - **[2025-06-08 完了] フロントエンド・バックエンドの基本機能を実装。ファイルアップロードから解析結果のUI表示までの一連のフローが完成。保守性向上のためのリファクタリングも実施済み。**
    acceptance_criteria:
      - "静的Web UIにファイルアップロード機能があり、`.md`, `.yml`, `.json` ファイル（10MB以下）を選択できる。"
      - "選択されたファイルデータが、フロントエンドからバックエンドのファイルアップロード/解析APIエンドポイントに送信される。"
      - "バックエンドAPIはファイルを受け取り、AIパーサーによって区切りルールとキーマッピングルールを推論し、それに基づいて`ParsedSourceFileContent`オブジェクトを生成する。"
      - "解析結果がサーバーサイドで一時保存され、その`session_id`と、Issueの選択に必要な最小限の情報（タイトル、temp_idなど）がJSON形式でフロントエンドに返却される。"
      - "フロントエンドはAPIからのレスポンスを受け取り、`session_id`を保持し、`IssueData`リストをWeb UI上に一覧形式で表示する。"
      - "Issueの主要な情報（タイトル、担当者候補、ラベル候補など）が一覧で確認できる。"
      - "ファイル検証エラー（API側）、API通信エラー、AI解析エラーが発生した場合、適切なエラーメッセージがフロントエンドのUIに表示される。"
    technical_tasks:
      - "TASK-FE-US001-UPLOAD-UI"
      - "TASK-FE-US001-API-UPLOAD-CALL"
      - "TASK-FE-US001-DISPLAY-LOGIC"
      - "TASK-FE-US001-ERROR-HANDLING"
      - "TASK-BE-API-US001-FILE-PROCESS-ENDPOINT"
      - "TASK-CORELOGIC-AI-RULE-INFERENCE"
      - "TASK-CORELOGIC-RULE-BASED-SPLITTER"
      - "TASK-CORELOGIC-RULE-BASED-MAPPER"
      - "TASK-CORELOGIC-LABEL-MILESTONE-NORMALIZER"
      - "TASK-BE-API-TEMPORARY-DATA-STORAGE"
  - story_id: "US-002"
    title: "Web UIでの処理対象Issueの選択"
    description: "開発者として、Web UIに表示されたIssue一覧の中から、GitHubへの登録やローカル保存の対象とするIssueを個別に、または一括で選択したい。これにより、必要なIssueのみを効率的に処理できる。"
    acceptance_criteria:
      - "Issue一覧の各項目にチェックボックスが表示され、個別に選択/非選択できる。"
      - "「すべて選択」「すべて解除」のような一括選択機能がある。"
      - "選択されたIssueの情報がバックエンドに正しく送信される。"
    technical_tasks:
      - "TASK-WEBUI-SELECT-JS"          # issues.yml の TASK-WEBUI-ISSUE-DISPLAY-JS と同等
      - "TASK-WEBUI-SELECT-BACKEND"     # issues.yml の TASK-WEBUI-ISSUE-DISPLAY (バックエンド連携部分)と関連
    related_epic_ids: ["EPIC-WEBUI"]
    size_estimate: "[SP: 3]"
    dependencies_guessed:
      - "US-001"
    status: "To Do"
    priority: "High"

  - story_id: "US-003"
    title: "Web UIからのGitHubへのIssue一括登録"
    description: "開発者として、Web UIで選択したIssue群を、指定したGitHubリポジトリ（および任意でプロジェクト）に一括で登録したい。ラベル、マイルストーン、担当者も適切に設定されること。DryRunモードも利用したい。"
    acceptance_criteria:
      - "UI上でGitHubリポジリポジトリ名（owner/repo形式）を入力できる。"
      - "UI上で任意でGitHubプロジェクト名（またはID/URL）を入力できる。"
      - "UI上でDryRunモードのON/OFFを選択できる。"
      - "「GitHubへ登録」ボタン押下時、選択されたIssueの`session_id`と`temp_id`リスト、および設定情報がバックエンドに送信される。"
      - "バックエンド（アプリケーションサービス層経由）で`core_logic`の`CreateGitHubResourcesUseCase`が呼び出される。"
      - "処理結果（成功、失敗、スキップ、DryRun結果）がUIにフィードバックされる。"
    technical_tasks:
      - "TASK-WEBUI-GITHUBFORM-IMPL"
      - "TASK-APPSERVICE-GITHUB-CALL"
      - "TASK-CORELOGIC-GITHUB-MAIN"
      - "TASK-GITHUB-CLIENTS-SETUP"
      - "TASK-BE-API-GITHUB-RESOURCE-CREATION"
      - "TASK-BE-API-TEMPORARY-DATA-STORAGE"
  - story_id: "US-004"
    title: "Web UIからの解析済みIssueのローカル保存"
    description: "開発者として、Web UIで解析・表示されたIssue情報（または選択したIssue群）を、ローカルファイルシステムにYAML形式で分割保存したい。保存されたファイル群の目次となるindex.htmlも生成されること。"
    acceptance_criteria:
      - "UI上でローカル保存アクションをトリガーできる（例: 保存ボタン）。"
      - "バックエンド（アプリケーションサービス層経由）で`core_logic`のローカル保存用UseCase（仮称 `LocalSaveUseCase`）が呼び出される。"
      - "指定された（またはデフォルトの）ディレクトリに、IssueごとにYAMLファイルが作成される。"
      - "保存されたYAMLファイルへのリンクを含む`index.html`が同ディレクトリに作成される。"
      - "処理結果がUIにフィードバックされる。"
    technical_tasks:
      - "TASK-WEBUI-LOCALSAVEFORM-IMPL" # issues.yml の TASK-FILESPLIT-IMPL のUI部分
      - "TASK-APPSERVICE-LOCALSAVE-CALL" # issues.yml の TASK-FILESPLIT-IMPL のサービス連携部分
      - "TASK-CORELOGIC-LOCALSAVE-IMPL"  # issues.yml の TASK-FILESPLIT-IMPL のコアロジック部分
    related_epic_ids: ["EPIC-WEBUI"]
    size_estimate: "[SP: 5]"
    dependencies_guessed:
      - "US-001"
      - "TASK-CORELOGIC-AIPARSE-CALL" # 旧TASK-DATAMAP-IMPL
    status: "To Do"
    priority: "Medium"

  - story_id: "US-005"
    title: "CLIからのIssue一括登録とDryRun"
    description: "開発者として、CLIからIssue情報ファイルとGitHubリポジトリ名を指定し、Issue、ラベル、マイルストーン等を一括で登録したい。DryRunモードも利用したい。"
    acceptance_criteria:
      - "CLIでファイルパス、リポジトリ名、プロジェクト名（任意）、DryRunフラグを指定できる。"
      - "`core_logic`の`CreateGitHubResourcesUseCase`が呼び出され、処理が実行される。"
      - "処理結果がコンソールに`CliReporter`を通じて出力される。"
    technical_tasks:
      - "TASK-CLI-ARGS-PARSE"         # issues.yml から
      - "TASK-CLI-CORELOGIC-CALL"     # issues.yml から
      - "TASK-CLI-REFACTOR"         # issues.yml の TASK-CLI-MAINTENANCE と関連
    related_epic_ids: ["EPIC-CLI-MAINTENANCE", "EPIC-GITHUB-INTEGRATION"]
    size_estimate: "[SP: 5]"
    dependencies_guessed:
      - "TASK-CORELOGIC-AIPARSE-CALL"
      - "TASK-CORELOGIC-GITHUB-MAIN" # CreateGitHubResourcesUseCase
    status: "Partially Done" # issues.yml のステータスを反映
    priority: "High"

  - story_id: "US-006"
    title: "Web UIでのDry Runモードの提供とAI設定"
    description: "開発者として、Web UIでGitHubへの登録処理を実行する際にDry Runモードを選択したい。また、Issue解析に使用するAIプロバイダー、モデル、APIキーをUI上で設定したい。"
    acceptance_criteria:
      - "UI上でDryRunモードのON/OFFを選択できる (US-003のフォーム内)。"
      - "Dry Runモード実行時、作成/設定される予定のリソース情報がUI上にフィードバックされる。"
      - "UI上にAIプロバイダー選択（OpenAI, Gemini）が表示される。"
      - "選択プロバイダーに応じたモデル名選択ドロップダウンが動的に更新される。"
      - "APIキー入力フィールドが表示される。"
      - "設定されたAI情報がIssue解析時にバックエンドで利用される。"
    technical_tasks:
      - "TASK-WEBUI-AICONFIG-FORM-IMPL" # issues.yml から
      - "TASK-APPSERVICE-AICONFIG-HANDLE" # issues.yml から
      # DryRun UIは TASK-WEBUI-GITHUBFORM-IMPL に含まれる
    referenced_requirements_ids:
      - "UC-Web-001 (DryRun, AI Config)"
      - "3. スコープ定義 (処理: Dry Runモード)"
      - "2. システム化の目的とゴール (Web UI機能: AI設定)"
    related_epic_ids: ["EPIC-WEBUI", "EPIC-GITHUB-INTEGRATION", "EPIC-INFRA-CONFIG"]
    size_estimate: "[SP: 3]"
    dependencies_guessed:
      - "US-003"
    notes: "元のUS-006のWeb UI DryRun部分はUS-003のGitHub登録フォームと統合的に扱う。このUSはAI設定UIに焦点を当てる。"
    status: "To Do"
    priority: "Medium"

technical_tasks:
  # --- Backend API Tasks (新規または既存タスクの役割変更) ---
  - task_id: "TASK-BE-API-DESIGN"
    status: "To Do"
    priority: "Very High"
  - task_id: "TASK-BE-DRF-SETUP"
    status: "Done" # 完了
  - task_id: "TASK-DJANGO-SETUP"
    status: "Done" # "Completed - Re-evaluate" から "Done" に変更
    description: |
      Djangoアプリケーションを、静的フロントエンドからのAPIリクエストを受け付けるバックエンドサーバーとしてセットアップする。
      - API用のURLルーティング設定。
      - CORS設定（必要であれば）。
      - 静的ファイル配信の設定（Django開発サーバーから配信しない設定）。
      - Dockerコンテナ設定のAPIサーバーとしての最適化。
      - **`ParsedDataCache` モデルの導入とデータベースマイグレーションの実行**
  - task_id: "TASK-BE-API-US001-FILE-PROCESS-ENDPOINT"
    title: "Backend: US-001 ファイル処理APIエンドポイントの実装"
    description: "Web UIからのファイルアップロードを受け付け、AIパーサーで解析し、結果を一時保存して最小限の情報を返すAPIエンドポイント（`/api/upload-issue-file/`）を実装する。"
    related_epic_ids: ["EPIC-BACKEND-API", "EPIC-DATAPARSING"]
    status: "Done"
    priority: "High"
    size_estimate: "[SP: 8]"
  - task_id: "TASK-BE-API-GITHUB-RESOURCE-CREATION"
    title: "Backend: GitHubリソース作成APIエンドポイントの実装"
    description: "Web UIから提供された`session_id`と`selected_issue_temp_ids`に基づき、一時保存されたIssueデータをロードし、GitHubリポジトリ、Issue等を一括作成するAPIエンドポイント（`/api/create-github-resources/`）を実装する。"
    related_epic_ids: ["EPIC-BACKEND-API", "EPIC-GITHUB-INTEGRATION"]
    status: "Done"
    priority: "High"
    size_estimate: "[SP: 8]"
  - task_id: "TASK-BE-API-TEMPORARY-DATA-STORAGE"
    title: "Backend: パース済みIssueデータの一時保存機能"
    description: "ファイルアップロード時にパースされたIssueデータをサーバーサイドで一時的に保存し、IDベースで参照可能にする機能（`ParsedDataCache` モデルなど）を実装する。データの有効期限管理を含む。"
    related_epic_ids: ["EPIC-BACKEND-API", "EPIC-INFRA"]
    status: "Done"
    priority: "High"
    size_estimate: "[SP: 5]"
  - task_id: "TASK-DOC-API-SPEC"
    title: "Document: API仕様書の作成"
    description: "今回実装されたバックエンドAPIの全エンドポイント（URL、メソッド、リクエスト/レスポンス形式、認証、エラー形式など）を`docs/api_specifications.md`に詳細に文書化する。"
    related_epic_ids: ["EPIC-BACKEND-API", "EPIC-INFRA-CONFIG"]
    status: "To Do"
    priority: "Very High"
    size_estimate: "[SP: 3]"
  - task_id: "TASK-FE-API-INTEGRATION"
    title: "Frontend: バックエンドAPI連携の更新"
    description: "Web UIのファイルアップロードおよびGitHubリソース作成機能が、新しいIDベースのAPI（`session_id`, `selected_issue_temp_ids`）と連携するようにフロントエンドのJavaScriptロジックを更新する。"
    related_epic_ids: ["EPIC-WEBUI", "EPIC-BACKEND-API"]
    status: "To Do"
    priority: "Very High"
    size_estimate: "[SP: 8]"
  - task_id: "TASK-BE-DB-CACHE-EXPIRES-AT-MIGRATION"
    title: "Backend: `ParsedDataCache` モデルのマイグレーションと`expires_at`ロジック改善"
    description: "`ParsedDataCache.expires_at`フィールドを`null=True, blank=True`に変更し、既存のデータベースにマイグレーションを適用する。`save`メソッドの自動設定ロジックをより堅牢にする。"
    related_epic_ids: ["EPIC-BACKEND-API", "EPIC-INFRA"]
    status: "To Do"
    priority: "Medium"
    size_estimate: "[SP: 1]"
  - task_id: "TASK-BE-API-ERROR-STANDARDIZATION"
    title: "Backend: エラーレスポンスの標準化と詳細化"
    description: "APIエラーレスポンスを`detail`キーだけでなく、より詳細なエラーコードや構造化されたメッセージで返すように標準化する。DRFの例外ハンドラのカスタマイズを検討する。"
    related_epic_ids: ["EPIC-BACKEND-API"]
    status: "To Do"
    priority: "Medium"
    size_estimate: "[SP: 2]"
  - task_id: "TASK-BE-API-TEST-COVERAGE-IMPROVEMENT"
    title: "Backend: APIテストのカバレッジ向上"
    description: "新しいAPIビューについて、より多様な異常系（AIパーサーAPIエラー、GitHub APIレート制限エラー、無効なPATなど）に対するテストケースを追加し、エラーハンドリングの堅牢性を確保する。特に、Issue作成結果に関するテストケースを追加する。"
    related_epic_ids: ["EPIC-BACKEND-API"]
    status: "To Do"
    priority: "Medium"
    size_estimate: "[SP: 3]"
  - task_id: "TT-006"
    title: "[TechnicalTask][Enhancement] docs/directory.json の自動生成スクリプト導入検討"
    description: |
      現在手動で管理されている `docs/directory.json` は、プロジェクトのファイル構造変更時に陳腐化しやすい。
      `tree`コマンドの出力整形やカスタムスクリプト等を利用して、このファイルを自動生成・更新する仕組みを導入する。
      これにより、ドキュメントの正確性を維持し、手動更新の手間を削減する。
    status: "提案"
    priority: "中"
    related_epic_ids: ["E-003"]
    dependencies: []
    notes: |
      - CI/CDパイプラインに組み込み、コミット時やPR時に自動更新することも検討。
      - プロジェクト構造の可視化と理解の助けとなる。

  - task_id: "TT-007"
    title: "[TechnicalTask][Refactor] core_logic 配下のテストディレクトリ構造の統一性向上"
    description: |
      現在、`webapp/core_logic/github_automation_tool/tests/` と `webapp/core_logic/tests/` にテスト関連ファイルが分散している可能性がある。
      これを `webapp/core_logic/tests/` 配下に集約し、テスト対象のモジュール構造に対応した一貫性のある配置に整理する。
      これにより、テストコードの可読性とメンテナンス性を向上させる。
    status: "提案"
    priority: "中"
    related_epic_ids: ["E-003"]
    dependencies:
      - "TT-001" # フォルダ構成見直しのフォローアップ
    notes: |
      クリーンアーキテクチャの各レイヤーに対応したテスト構造を意識する。
      `pytest` の設定やカバレッジ計測への影響も考慮する。

  - task_id: "TT-008"
    title: "[TechnicalTask][Optimization] Dockerfile及びコンテナ起動スクリプトの最適化検討"
    description: |
      Dockerfileに関して、ビルドキャッシュの効率化やマルチステージビルドによる最終的なイメージサイズの削減を検討する。
      また、コンテナ起動時に `run.sh` で実行されるリポジトリクローン処理 (`clone-repositories.sh`) の必要性や、
      ビルドプロセスへの移行、あるいは開発環境に応じた条件分岐などを検討し、コンテナのビルド時間短縮と起動プロセスの効率化を図る。
    status: "提案"
    priority: "低"
    related_epic_ids: ["E-003"]
    dependencies:
      - "TT-001" # 開発環境整理のフォローアップ
    notes: |
      特に開発サイクルを高速化するための改善。
      本番環境と開発環境でDockerfileを分けるか、ARGで制御するかも検討点。

  - task_id: "TASK-FE-US001-UPLOAD-UI"
    title: "[FE][Task] US-001: ファイルアップロードUIコンポーネント実装"
    description: "Web UIにファイルアップロードコンポーネントを実装し、クライアントサイドでの拡張子とサイズのバリデーションを行う。"
    related_epic_ids: ["EPIC-WEBUI"]
    status: "Done"
    priority: "High"
    size_estimate: "[SP: 3]"
    notes: |
      クライアントサイドでのファイルバリデーション（拡張子・サイズ）を実装完了。
      テスト容易性を考慮し、バリデーションロジックはUIから分離済み。
      サーバーサイドでの二重チェックが必須である点を申し送り。

  - task_id: "TASK-FE-US001-ERROR-HANDLING"
    title: "[FE][Task] US-001: フロントエンドでのAPIエラーハンドリングと表示"
    description: "ファイルアップロード/解析処理において、APIからのエラーレスポンスをハンドリングし、UIに適切なエラーメッセージを表示する。"
    related_epic_ids: ["EPIC-WEBUI"]
    status: "Done"
    priority: "High"
    size_estimate: "[SP: 3]"
    dependencies:
      - "TASK-FE-US001-API-UPLOAD-CALL"
    notes: |
      API通信とUI更新の責務を分離して実装。
      将来的な改善として、バックエンドのエラーレスポンス形式の標準化（TASK-BE-API-ERROR-STANDARDIZATION）を推奨。

<<<<<<< HEAD
  - task_id: "TASK-CORELOGIC-RULE-BASED-SPLITTER"
    title: "CoreLogic: Rule-based Splitter for Issue Blocks"
    description: "Implement a rule-based splitter to divide input file content into issue blocks based on inferred or fallback rules."
    related_epic_ids: ["EPIC-DATAPARSING"]
    status: "Done"
    priority: "High"
    dependencies:
      - "TASK-CORELOGIC-AI-RULE-INFERENCE"
    notes: |
      責務分離の原則に基づき`RuleBasedSplitterSvc`を実装。レビュー指摘(ログ欠落)もテストと共に修正済。後続タスクでAIParser本体への統合が必要。
=======
  - task_id: "TASK-CORELOGIC-AI-RULE-INFERENCE"
    title: "[Core][Task] US-001: AIによる区切り・キーマッピングルール推論ロジック"
    description: |
      ユーザーストーリー US-001 の中核機能。AIParserアダプタ内で、入力ファイル全体を分析し、AI（OpenAI/Gemini）を活用して以下の2種類のルールを動的に推論・生成するロジックを実装する。
      1. Issue区切りルール
      2. キーマッピングルール
      信頼度判定基準を設け、信頼度が低い場合はエラーまたは警告情報を生成する。
    related_epic_ids: ["EPIC-DATAPARSING"]
    status: "Done"
    priority: "Very High"
    size_estimate: "[SP: 8]"
    dependencies:
      - "TASK-PROMPT-MANAGEMENT"
    notes: |
      実装完了。AIが区切りとキーマッピングを推論する基盤が完成。
      申し送り事項として、信頼度評価ロジックの高度化（必須キーの存在チェックなど）が後続タスク（TASK-CORELOGIC-AI-REFINEMENT）で検討される。
>>>>>>> 929cea44
<|MERGE_RESOLUTION|>--- conflicted
+++ resolved
@@ -364,8 +364,8 @@
     dependencies:
       - "TT-001" # フォルダ構成見直しのフォローアップ
     notes: |
-      クリーンアーキテクチャの各レイヤーに対応したテスト構造を意識する。
-      `pytest` の設定やカバレッジ計測への影響も考慮する。
+      - クリーンアーキテクチャの各レイヤーに対応したテスト構造を意識する。
+      - `pytest` の設定やカバレッジ計測への影響も考慮する。
 
   - task_id: "TT-008"
     title: "[TechnicalTask][Optimization] Dockerfile及びコンテナ起動スクリプトの最適化検討"
@@ -379,8 +379,8 @@
     dependencies:
       - "TT-001" # 開発環境整理のフォローアップ
     notes: |
-      特に開発サイクルを高速化するための改善。
-      本番環境と開発環境でDockerfileを分けるか、ARGで制御するかも検討点。
+      - 特に開発サイクルを高速化するための改善。
+      - 本番環境と開発環境でDockerfileを分けるか、ARGで制御するかも検討点。
 
   - task_id: "TASK-FE-US001-UPLOAD-UI"
     title: "[FE][Task] US-001: ファイルアップロードUIコンポーネント実装"
@@ -406,19 +406,7 @@
     notes: |
       API通信とUI更新の責務を分離して実装。
       将来的な改善として、バックエンドのエラーレスポンス形式の標準化（TASK-BE-API-ERROR-STANDARDIZATION）を推奨。
-
-<<<<<<< HEAD
-  - task_id: "TASK-CORELOGIC-RULE-BASED-SPLITTER"
-    title: "CoreLogic: Rule-based Splitter for Issue Blocks"
-    description: "Implement a rule-based splitter to divide input file content into issue blocks based on inferred or fallback rules."
-    related_epic_ids: ["EPIC-DATAPARSING"]
-    status: "Done"
-    priority: "High"
-    dependencies:
-      - "TASK-CORELOGIC-AI-RULE-INFERENCE"
-    notes: |
-      責務分離の原則に基づき`RuleBasedSplitterSvc`を実装。レビュー指摘(ログ欠落)もテストと共に修正済。後続タスクでAIParser本体への統合が必要。
-=======
+      
   - task_id: "TASK-CORELOGIC-AI-RULE-INFERENCE"
     title: "[Core][Task] US-001: AIによる区切り・キーマッピングルール推論ロジック"
     description: |
@@ -435,4 +423,14 @@
     notes: |
       実装完了。AIが区切りとキーマッピングを推論する基盤が完成。
       申し送り事項として、信頼度評価ロジックの高度化（必須キーの存在チェックなど）が後続タスク（TASK-CORELOGIC-AI-REFINEMENT）で検討される。
->>>>>>> 929cea44
+
+  - task_id: "TASK-CORELOGIC-RULE-BASED-SPLITTER"
+    title: "CoreLogic: Rule-based Splitter for Issue Blocks"
+    description: "Implement a rule-based splitter to divide input file content into issue blocks based on inferred or fallback rules."
+    related_epic_ids: ["EPIC-DATAPARSING"]
+    status: "Done"
+    priority: "High"
+    dependencies:
+      - "TASK-CORELOGIC-AI-RULE-INFERENCE"
+    notes: |
+      責務分離の原則に基づき`RuleBasedSplitterSvc`を実装。レビュー指摘(ログ欠落)もテストと共に修正済。後続タスクでAIParser本体への統合が必要。