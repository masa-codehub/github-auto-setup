- rule_id: "CR-018"
  title: "Django REST APIのファイルアップロード時は例外ハンドリングとバリデーションを徹底する"
  description: |
    ファイルアップロードAPI実装時は、ファイル未添付・不正形式・サイズ超過・パース失敗・AI解析エラー・予期せぬ例外など、あらゆる異常系を網羅的に例外ハンドリングし、HTTP 400/500レスポンスを適切に返すこと。テスト要件を満たす単体テストも必ず実装する。
  category: "API設計・例外処理"
  example_bad: |
    class FileUploadAPIView(APIView):
        def post(self, request):
            file = request.FILES.get('file')
            parsed = parse(file.read())  # 例外処理なし
            return Response(parsed)
  example_good: |
    class FileUploadAPIView(APIView):
        def post(self, request):
            file = request.FILES.get('file')
            if not file:
                return Response({"detail": "No file uploaded."}, status=400)
            try:
                parsed = parse(file.read())
                return Response(parsed)
            except (ParsingError, AiParserError) as e:
                return Response({"detail": str(e)}, status=400)
            except Exception as e:
                return Response({"detail": "Unexpected error: " + str(e)}, status=500)

- rule_id: "CR-019"
  title: "DRFのAPIViewでは権限クラスを明示的に指定する"
  description: "Django REST FrameworkのAPIViewまたはViewSetでは、たとえデフォルト設定に依存している場合でも、`permission_classes`属性を明示的に指定すべきである。これにより、クラス単体でその権限要件が明確になり、可読性と保守性が向上する。"
  category: "セキュリティ"
  example_bad: |
    # settings.pyでデフォルトが設定されているため、省略されている
    class MyProtectedView(APIView):
        # permission_classes is not set
        def get(self, request):
            ...
  example_good: |
    from rest_framework.permissions import IsAuthenticated

    class MyProtectedView(APIView):
        permission_classes = [IsAuthenticated]

        def get(self, request):
            ...

- rule_id: "CR-020"
  title: "AIを利用する処理は信頼度評価とフォールバック機構を必須とする"
  description: |
    AI（大規模言語モデル等）を利用するロジックでは、推論結果の信頼度を必ず評価し、信頼度が低い場合やエラー時には警告・エラー情報を返す、もしくは決定論的な処理にフォールバックする仕組みを実装すること。これによりAIの不確実性によるシステム障害や誤動作を防ぐ。
  category: "AI・信頼性設計"
  example_bad: |
    def parse_with_ai(text):
        # AIの出力をそのまま利用し、信頼度やエラーを考慮しない
        return ai_model.predict(text)
  example_good: |
    def parse_with_ai(text):
        result = ai_model.predict(text)
        confidence = evaluate_confidence(result)
        if confidence < 0.7:
            return {"warning": "AI推論の信頼度が低い", "result": result}
        return result

- rule_id: "CR-021"
  title: "デバッグ用のコンソール出力を製品コードに残さない"
  description: "開発中のデバッグ目的で使用した`console.log`や`console.error`は、マージする前に必ず削除または適切なロガー、UI通知に置き換えること。これにより、意図しない情報漏洩を防ぎ、コンソールのクリーンさを保ち、エラーハンドリングの責務を明確にする。"
  category: "コード品質・セキュリティ"
  example_bad: |
    // デバッグ用のconsole.errorが残っている
    async function fetchData() {
      try {
        const response = await fetch('/api/data');
        return await response.json();
      } catch (error) {
        console.error('API Error:', error); // Not for production
        throw error;
      }
    }
  example_good: |
    // UI通知関数に置き換えられている
    async function fetchData() {
      try {
        const response = await fetch('/api/data');
        return await response.json();
      } catch (error) {
        showGlobalError('データの取得に失敗しました。'); // User-facing notification
        throw error;
      }
    }

- rule_id: "CR-022"
  title: "APIエンドポイントURLは定数化しハードコードを避ける"
  description: |
    fetch等でAPIエンドポイントURLを直接文字列でハードコードせず、ファイル先頭で定数として定義し、全ての呼び出し箇所でその定数を参照すること。これにより、将来的なエンドポイント変更時の修正漏れや保守コストを低減できる。
  category: "保守性・可読性"
  example_bad: |
    async function uploadIssueFile(formData) {
      const response = await fetch('/api/v1/parse-file', {
        method: 'POST',
        body: formData
      });
      // ...
    }
  example_good: |
    const API_ENDPOINT = '/api/v1/parse-file';
    async function uploadIssueFile(formData) {
      const response = await fetch(API_ENDPOINT, {
        method: 'POST',
        body: formData
      });
      // ...
    }

- rule_id: "CR-023"
  title: "HTMLエスケープ関数は単一責任とし、改行変換等は呼び出し元で行う"
  description: |
    escapeHtml等のHTMLエスケープ関数は、純粋にHTML特殊文字のエスケープのみを担い、副次的な文字列変換（例: 改行→<br>等）は呼び出し元で明示的に行うこと。これにより、関数の副作用を排除し、単一責任の原則を守る。
  category: "保守性・単一責任原則"
  example_bad: |
    function escapeHtml(str) {
      return String(str)
        .replace(/[&<>'"]/g, c => ({'&':'&amp;','<':'&lt;','>':'&gt;','\'':'&#39;','"':'&quot;'}[c]))
        .replace(/\n/g, '<br>'); // ←副責任
    }
  example_good: |
    function escapeHtml(str) {
      return String(str).replace(/[&<>'"]/g, c => ({'&':'&amp;','<':'&lt;','>':'&gt;','\'':'&#39;','"':'&quot;'}[c]));
    }
    // 呼び出し元
    const html = escapeHtml(text).replace(/\n/g, '<br>');

- rule_id: "CR-024"
  title: "最短の手番で実装を完了させるための作業ルール"
  description: |
    実装・修正・レビュー対応など全ての作業は、最短の手番（最小のアクション数）で完了することを最優先とする。必要な情報は自動で収集し、推測できる部分は即時実行し、不要な確認や質問を挟まず、連続的かつ効率的にタスクを進める。エージェント型開発支援の原則とする。
  category: "開発プロセス・エージェント行動原則"
  example_bad: |
    // 毎回ユーザーに細かく確認し、手が止まる
    // 既知の手順でも都度質問や確認を挟む
    // 1つの修正ごとに手動で指示を待つ
  example_good: |
    // 必要な情報は自動で検索・推論し、即座に実装を進める
    // まとめて修正・テスト・検証まで一気通貫で完了させる
    // ユーザーの手戻りや待ち時間を最小化する

- rule_id: "CR-025"
  title: "フロントエンドの依存・テスト・ビルドはfrontendディレクトリ配下で一元管理し、ESM構成を安定させる"
  description: |
    Django等のバックエンドとフロントエンドを明確に分離して開発する場合、フロントエンドの依存（node_modules）・package.json・テスト・ビルド・CI/CDはfrontendディレクトリ配下に統合・完結させること。
    JestでESM(import/export)構文のテストを行う場合はBabel(babel.config.cjs)とJest(jest.config.mjs)の設定をfrontend配下に置き、`npm test`等のコマンドは必ずfrontendディレクトリ内で実行する。
    これにより、依存の競合、ESM構文エラー、設定ファイルが見つからない等の問題を防止し、保守性と再現性を高める。
  category: "フロントエンド・モノレポ運用指針"
  example_bad: |
    # ルートや複数箇所にnode_modulesが存在
    npm install       # /app/node_modulesができる
    cd frontend && npm install    # frontend/node_modulesもできる
    # ルートからテストを実行しようとしてエラーになる
    npm test
  example_good: |
    # frontend配下でのみ依存・テスト・ビルドを管理
    cd frontend
    npm install
    npm test
    # → frontend/node_modulesのみで全て完結し、設定も安定

- rule_id: "CR-026"
  title: "複数の分割戦略を持つ処理はStrategyパターンで分離する"
  description: |
    Markdown/YAML/JSONなど複数の分割ルールや戦略を扱う場合、if/elseや分岐の肥大化を避け、各戦略を関数・クラスとして分離しStrategyパターンで実装することで、拡張性・テスト容易性・保守性を高める。
  category: "設計・拡張性"
  example_bad: |
    def split(content, filetype, rule=None):
        if filetype == "md":
            # ...
        elif filetype == "yaml":
            # ...
        elif filetype == "json":
            # ...
  example_good: |
    class MarkdownSplitter: ...
    class YamlSplitter: ...
    class JsonSplitter: ...
    def split(content, filetype, rule=None):
        splitter = get_splitter(filetype)
        return splitter.split(content, rule)

- rule_id: "CR-027"
  title: "パース失敗時は必ず警告ログを出力する"
  description: |
    YAMLやJSON等のパース処理で例外（YAMLError, JSONDecodeError等）が発生した場合、例外を握りつぶして無視するのではなく、必ずlogger.warning等で警告ログを出力すること。これにより、障害発生時の原因特定やデバッグが容易になり、保守性が向上する。
  category: "ロギング・例外処理"
  example_bad: |
    def _split_yaml(self, content: str):
        try:
            data = yaml.safe_load(content)
        except yaml.YAMLError:
            return []  # ログ出力なしで握りつぶしている
  example_good: |
    import logging
    logger = logging.getLogger(__name__)
    def _split_yaml(self, content: str):
        try:
            data = yaml.safe_load(content)
        except yaml.YAMLError as e:
            logger.warning(f"Failed to parse YAML content due to YAMLError: {e}")
            return []

<<<<<<< HEAD
# ラベル・マイルストーン正規化ロジックの分離・import設計
- id: CR-CORELOGIC-001
  description: >
    ラベル・マイルストーン等の正規化ロジックは、他のユースケースやサービスから再利用可能な形で`adapters`等の専用モジュールに分離すること。
    importパスの解決や依存関係の複雑化を避けるため、パッケージ設計・__init__.pyの配置・相対/絶対importの使い分けに十分注意し、
    テストやユースケース統合時にimportエラーが発生しないことを必ず確認する。
    やむを得ず一時的にロジックをインライン化する場合も、最終的には分離・再利用可能な形に戻すこと。
=======
- rule_id: "CR-028"
  title: "データ変換ロジックは独立した純粋関数としてカプセル化する"
  description: "文字列からリストへの変換や特定パターンの抽出など、再利用可能なデータ変換処理は、それ自身の責務に特化した純粋関数として実装する。これにより、ロジックの単体テストが容易になり、異なる箇所からの再利用性も向上する。"
  category: "保守性・テスト容易性"
  example_bad: |
    # マッピング処理の途中で変換ロジックがハードコードされている
    def map_data(raw_data):
      issue = IssueData()
      if 'labels' in raw_data:
        # カンマ区切りを直接処理
        issue.labels = [label.strip() for label in raw_data['labels'].split(',')]
      return issue
  example_good: |
    # 変換ロジックが独立した関数になっている
    def to_list_by_comma(text: str) -> list[str]:
      return [item.strip() for item in text.split(',') if item.strip()]

    def map_data(raw_data):
      issue = IssueData()
      if 'labels' in raw_data:
        issue.labels = to_list_by_comma(raw_data['labels'])
      return issue
>>>>>>> 74563482
<|MERGE_RESOLUTION|>--- conflicted
+++ resolved
@@ -1,3 +1,4 @@
+# docs/coding-rules.yml
 - rule_id: "CR-018"
   title: "Django REST APIのファイルアップロード時は例外ハンドリングとバリデーションを徹底する"
   description: |
@@ -150,8 +151,8 @@
   category: "フロントエンド・モノレポ運用指針"
   example_bad: |
     # ルートや複数箇所にnode_modulesが存在
-    npm install       # /app/node_modulesができる
-    cd frontend && npm install    # frontend/node_modulesもできる
+    npm install        # /app/node_modulesができる
+    cd frontend && npm install   # frontend/node_modulesもできる
     # ルートからテストを実行しようとしてエラーになる
     npm test
   example_good: |
@@ -203,15 +204,6 @@
             logger.warning(f"Failed to parse YAML content due to YAMLError: {e}")
             return []
 
-<<<<<<< HEAD
-# ラベル・マイルストーン正規化ロジックの分離・import設計
-- id: CR-CORELOGIC-001
-  description: >
-    ラベル・マイルストーン等の正規化ロジックは、他のユースケースやサービスから再利用可能な形で`adapters`等の専用モジュールに分離すること。
-    importパスの解決や依存関係の複雑化を避けるため、パッケージ設計・__init__.pyの配置・相対/絶対importの使い分けに十分注意し、
-    テストやユースケース統合時にimportエラーが発生しないことを必ず確認する。
-    やむを得ず一時的にロジックをインライン化する場合も、最終的には分離・再利用可能な形に戻すこと。
-=======
 - rule_id: "CR-028"
   title: "データ変換ロジックは独立した純粋関数としてカプセル化する"
   description: "文字列からリストへの変換や特定パターンの抽出など、再利用可能なデータ変換処理は、それ自身の責務に特化した純粋関数として実装する。これにより、ロジックの単体テストが容易になり、異なる箇所からの再利用性も向上する。"
@@ -234,4 +226,29 @@
       if 'labels' in raw_data:
         issue.labels = to_list_by_comma(raw_data['labels'])
       return issue
->>>>>>> 74563482
+
+- rule_id: "CR-029"
+  title: "ビジネスロジックは責務毎にサービスクラスとして分離する"
+  description: "ラベル正規化のような明確なビジネスロジックは、UseCase内に直接実装するのではなく、専用のサービスクラス（例: LabelMilestoneNormalizerSvc）として`adapters`層などに分離する。UseCaseは、そのサービスをDI（依存性注入）によって利用する。これにより、ロジックの再利用性とテスト容易性が向上し、UseCaseはビジネスフローの関心事に集中できる。"
+  category: "設計・単一責任原則"
+  example_bad: |
+    # UseCase内に正規化ロジックが混在している
+    class CreateResourcesUseCase:
+        def execute(self, issue_data):
+            # ...
+            # Normalization logic is here
+            normalized_labels = []
+            for label in issue_data.labels:
+                # ...
+            issue_data.labels = normalized_labels
+            # ...
+  example_good: |
+    # 正規化サービスをDIで利用する
+    class CreateResourcesUseCase:
+        def __init__(self, normalizer: NormalizerSvc):
+            self.normalizer = normalizer
+
+        def execute(self, issue_data):
+            # ...
+            self.normalizer.normalize_issue(issue_data)
+            # ...