--- conflicted
+++ resolved
@@ -277,7 +277,6 @@
         # Content-Security-Policy等も必要に応じて追加
 
 
-<<<<<<< HEAD
 class CustomAPIKeyAuthenticationTest(TestCase):
     def setUp(self):
         self.client = APIClient()
@@ -305,7 +304,7 @@
         del os.environ['API_KEY']
         response = self.client.get(self.url, HTTP_X_API_KEY=self.valid_key)
         self.assertIn(response.status_code, [401, 403])
-=======
+
 class UserAiSettingsAPITest(AuthenticatedAPITestMixin, TestCase):
     def test_get_default_ai_settings(self):
         response = self.client.get('/api/v1/ai-settings/')
@@ -327,5 +326,4 @@
         get_resp = self.client.get('/api/v1/ai-settings/')
         self.assertEqual(get_resp.status_code, 200)
         self.assertEqual(get_resp.json()['ai_provider'], 'gemini')
-        self.assertEqual(get_resp.json()['gemini_model'], 'gemini-1.5-pro')
->>>>>>> bd2722de
+        self.assertEqual(get_resp.json()['gemini_model'], 'gemini-1.5-pro')