from django.shortcuts import render, redirect
from django.contrib import messages
from .forms import FileUploadForm
from django.http import JsonResponse
from django.shortcuts import render
from django.views.decorators.csrf import ensure_csrf_cookie

from rest_framework.decorators import api_view, permission_classes
from rest_framework.views import APIView
from rest_framework.parsers import MultiPartParser, JSONParser
from rest_framework.response import Response
from rest_framework import status, serializers
from rest_framework.permissions import AllowAny, IsAuthenticated

from .models import ParsedDataCache, UserAiSettings
from django.utils import timezone
from core_logic.domain.models import ParsedRequirementData, IssueData
from core_logic.infrastructure.config import load_settings
from core_logic.adapters.ai_parser import AIParser
from core_logic.adapters.markdown_issue_parser import MarkdownIssueParser
from core_logic.adapters.yaml_issue_parser import YamlIssueParser
from core_logic.adapters.json_issue_parser import JsonIssueParser
from core_logic.domain.exceptions import AiParserError, ParsingError
from core_logic.use_cases.create_github_resources import CreateGitHubResourcesUseCase
from githubkit import GitHub
from core_logic.adapters.github_rest_client import GitHubRestClient
from core_logic.adapters.github_graphql_client import GitHubGraphQLClient
from core_logic.adapters.assignee_validator import AssigneeValidator
from core_logic.use_cases.create_repository import CreateRepositoryUseCase
from core_logic.use_cases.create_issues import CreateIssuesUseCase
from core_logic.domain.exceptions import GitHubClientError, GitHubAuthenticationError, GitHubValidationError
from core_logic.services import parse_issue_file_service
from .authentication import CustomAPIKeyAuthentication
<<<<<<< HEAD
from core_logic.use_cases.local_save_use_case import LocalSaveUseCase
=======
from webapp.app.permissions import HasValidAPIKey
from .serializers import ParsedRequirementDataSerializer
>>>>>>> f1834d1c

import logging
import sys
import os
<<<<<<< HEAD
import uuid
import sys

from .serializers import CreateGitHubResourcesResultSerializer  # noqa: F401
=======
>>>>>>> f1834d1c

logger = logging.getLogger(__name__)

settings = load_settings()
ai_parser = AIParser(settings=settings)
parse_issue_file_service = parse_issue_file_service.ParseIssueFileService(
    ai_parser)


@api_view(['GET'])
def health_check_api_view(request):
    """
    シンプルなヘルスチェックAPI。
    DRFが正しくセットアップされているかを確認するために使用。
    """
    return Response({"status": "ok", "message": "Django REST Framework is working!"}, status=status.HTTP_200_OK)


def api_root(request):
    """
    API専用サーバーであることを明示するルート用エンドポイント。
    """
    return JsonResponse({
        "message": "This server provides backend APIs only. See /api/ for endpoints."
    })


class FileUploadAPIView(APIView):
    parser_classes = [MultiPartParser]
    authentication_classes = [CustomAPIKeyAuthentication]
    permission_classes = []

    def post(self, request, *args, **kwargs):
        uploaded_file = request.FILES.get('issue_file')
        if not uploaded_file:
            return Response({"detail": "No file uploaded."}, status=status.HTTP_400_BAD_REQUEST)
        # 10MB超過チェック
        max_size = 10 * 1024 * 1024  # 10MB
        if uploaded_file.size > max_size:
            return Response({"detail": "File size exceeds 10MB limit."}, status=status.HTTP_400_BAD_REQUEST)
        try:
            parsed_data = parse_issue_file_service.parse(
                uploaded_file.name, uploaded_file.read())
            if not parsed_data.issues:
                return Response({"detail": "No issues extracted from file."}, status=status.HTTP_400_BAD_REQUEST)
            # パース結果を一時保存
            cached_entry = ParsedDataCache.objects.create(
                data=parsed_data.model_dump())
            unique_session_id = str(cached_entry.id)
            # UI に返すのは必要最小限の情報
            minimal_issues_data = [
                {
                    "temp_id": issue.temp_id,
                    "title": issue.title,
                    "description": issue.description,
                    "assignees": issue.assignees,
                    "labels": issue.labels,
                    "tasks": issue.tasks,
                    "acceptance": issue.acceptance,
                    "milestone": issue.milestone,
                    "relational_definition": issue.relational_definition,
                    "relational_issues": issue.relational_issues,
                }
                for issue in parsed_data.issues
            ]
            return Response({
                "session_id": unique_session_id,
                "issues": minimal_issues_data
            }, status=status.HTTP_200_OK)
        except (ParsingError, AiParserError) as e:
            logger.error(f"File parsing error: {e}", exc_info=True)
            return Response({"detail": f"File parsing failed: {e}"}, status=status.HTTP_400_BAD_REQUEST)
        except Exception as e:
            logger.exception(
                f"Unexpected error during file upload and parsing: {e}")
            return Response({"detail": f"An unexpected error occurred: {e}"}, status=status.HTTP_500_INTERNAL_SERVER_ERROR)


class CreateGitHubResourcesAPIView(APIView):
    authentication_classes = [CustomAPIKeyAuthentication]
    permission_classes = []

    def post(self, request, *args, **kwargs):
        repo_name = request.data.get('repo_name', '').strip()
        project_name = request.data.get('project_name', '').strip() or None
        dry_run = request.data.get('dry_run', False)
        session_id = request.data.get('session_id')
        selected_issue_temp_ids = request.data.get(
            'selected_issue_temp_ids', [])

        if not session_id or not selected_issue_temp_ids:
            return Response({"detail": "Missing session ID or selected issues."}, status=status.HTTP_400_BAD_REQUEST)
        try:
            cached_entry = ParsedDataCache.objects.get(id=session_id)
            if cached_entry.expires_at < timezone.now():
                cached_entry.delete()
                return Response({"detail": "Parsed data session expired."}, status=status.HTTP_400_BAD_REQUEST)
            full_parsed_data = ParsedRequirementData(**cached_entry.data)
            selected_issues = [
                issue for issue in full_parsed_data.issues
                if issue.temp_id in selected_issue_temp_ids
            ]
            if not selected_issues:
                return Response({"detail": "No selected issues found matching the provided IDs within the cached data."}, status=status.HTTP_400_BAD_REQUEST)
            parsed_data_for_use_case = ParsedRequirementData(
                issues=selected_issues)
        except ParsedDataCache.DoesNotExist:
            return Response({"detail": "Parsed data session not found or expired."}, status=status.HTTP_400_BAD_REQUEST)
        except Exception as e:
            logger.error(
                f"Failed to load or process cached data: {e}", exc_info=True)
            return Response({"detail": "Failed to retrieve parsed issue data."}, status=status.HTTP_500_INTERNAL_SERVER_ERROR)
        try:
            settings = load_settings()
            github_instance = GitHub(settings.github_pat.get_secret_value())
            rest_client = GitHubRestClient(github_instance=github_instance)
            graphql_client = GitHubGraphQLClient(
                github_instance=github_instance)
            assignee_validator = AssigneeValidator(rest_client=rest_client)
            create_repo_uc = CreateRepositoryUseCase(github_client=rest_client)
            create_issues_uc = CreateIssuesUseCase(
                rest_client=rest_client, assignee_validator=assignee_validator)
            main_use_case = CreateGitHubResourcesUseCase(
                rest_client=rest_client,
                graphql_client=graphql_client,
                create_repo_uc=create_repo_uc,
                create_issues_uc=create_issues_uc
            )
            result = main_use_case.execute(
                parsed_data=parsed_data_for_use_case,
                repo_name_input=repo_name,
                project_name=project_name,
                dry_run=dry_run
            )
            serializer = CreateGitHubResourcesResultSerializer(
                result.model_dump())
            return Response(serializer.data, status=status.HTTP_200_OK)
        except (GitHubAuthenticationError, GitHubClientError, GitHubValidationError) as e:
            logger.error(f"GitHub operation failed: {e}", exc_info=True)
            return Response({"detail": f"GitHub operation failed: {e}"}, status=status.HTTP_400_BAD_REQUEST)
        except Exception as e:
            logger.exception(
                f"Unexpected error during GitHub resource creation: {e}")
            return Response({"detail": f"An unexpected error occurred: {e}"}, status=status.HTTP_500_INTERNAL_SERVER_ERROR)


class GitHubCreateIssuesAPIView(APIView):
    permission_classes = [IsAuthenticated]
    parser_classes = [JSONParser]

    def post(self, request, *args, **kwargs):
        repo_name = request.data.get('repo_name', '').strip()
        project_name = request.data.get('project_name', '').strip() or None
        dry_run = request.data.get('dry_run', False)
        issue_ids = request.data.get('issue_ids', [])
        # session_idは現状未対応のため、仮で全件取得
        if not issue_ids:
            return Response({'detail': 'No issue IDs provided.'}, status=status.HTTP_400_BAD_REQUEST)
        # TODO: 本来はParsedDataCacheからsession_idで取得し、該当issueのみ抽出
        # ここではダミーで成功レスポンス
        return Response({'detail': 'GitHub登録API呼び出し成功（ダミー）', 'issue_ids': issue_ids}, status=status.HTTP_200_OK)


class SaveLocallyAPIView(APIView):
    authentication_classes = [CustomAPIKeyAuthentication]
    permission_classes = []

    def post(self, request, *args, **kwargs):
        session_id = request.data.get('session_id')
        selected_issue_temp_ids = request.data.get(
            'selected_issue_temp_ids', [])
        dry_run = request.data.get('dry_run', False)
        if not session_id or not selected_issue_temp_ids:
            return Response({"detail": "Missing session ID or selected issues."}, status=status.HTTP_400_BAD_REQUEST)
        try:
            cached_entry = ParsedDataCache.objects.get(id=session_id)
            if cached_entry.expires_at < timezone.now():
                cached_entry.delete()
                return Response({"detail": "Parsed data session expired."}, status=status.HTTP_400_BAD_REQUEST)
            full_parsed_data = ParsedRequirementData(**cached_entry.data)
            selected_issues = [
                issue for issue in full_parsed_data.issues
                if issue.temp_id in selected_issue_temp_ids
            ]
            if not selected_issues:
                return Response({"detail": "No selected issues found matching the provided IDs within the cached data."}, status=status.HTTP_400_BAD_REQUEST)
            parsed_data_for_use_case = ParsedRequirementData(
                issues=selected_issues)
        except ParsedDataCache.DoesNotExist:
            return Response({"detail": "Parsed data session not found or expired."}, status=status.HTTP_400_BAD_REQUEST)
        except Exception as e:
            logger.error(
                f"Failed to load or process cached data: {e}", exc_info=True)
            return Response({"detail": "Failed to retrieve parsed issue data."}, status=status.HTTP_500_INTERNAL_SERVER_ERROR)
        try:
            result = LocalSaveUseCase().execute(
                parsed_data=parsed_data_for_use_case, dry_run=dry_run)
            return Response(result, status=status.HTTP_200_OK)
        except Exception as e:
            logger.exception(f"Unexpected error during local save: {e}")
            return Response({"detail": f"An unexpected error occurred: {e}"}, status=status.HTTP_500_INTERNAL_SERVER_ERROR)


class UserAiSettingsSerializer(serializers.ModelSerializer):
    class Meta:
        model = UserAiSettings
        fields = [
            'ai_provider', 'openai_model', 'gemini_model', 'openai_api_key', 'gemini_api_key'
        ]


class AiSettingsAPIView(APIView):
    permission_classes = [IsAuthenticated]

    def get(self, request):
        try:
            settings = UserAiSettings.objects.get(user=request.user)
            serializer = UserAiSettingsSerializer(settings)
            return Response(serializer.data, status=200)
        except UserAiSettings.DoesNotExist:
            # デフォルト値を返す
            return Response({
                'ai_provider': 'openai',
                'openai_model': 'gpt-4o',
                'gemini_model': 'gemini-1.5-flash',
                'openai_api_key': '',
                'gemini_api_key': ''
            }, status=200)

    def post(self, request):
        obj, _ = UserAiSettings.objects.get_or_create(user=request.user)
        serializer = UserAiSettingsSerializer(
            obj, data=request.data, partial=True)
        if serializer.is_valid():
            serializer.save()
            return Response(serializer.data, status=200)
        return Response(serializer.errors, status=400)


@ensure_csrf_cookie
def top_page_view(request):
    form = FileUploadForm()
    return render(request, 'top_page.html', {'upload_form': form, 'issue_count': 0, 'issue_list': []})


# --- Serializerをインライン定義（import問題回避）---
# class IssueDataSerializer(serializers.Serializer):
#     temp_id = serializers.CharField()
#     title = serializers.CharField()
#     description = serializers.CharField()
#     tasks = serializers.ListField(
#         child=serializers.CharField(), required=False)
#     relational_definition = serializers.ListField(
#         child=serializers.CharField(), required=False)
#     relational_issues = serializers.ListField(
#         child=serializers.CharField(), required=False)
#     acceptance = serializers.ListField(
#         child=serializers.CharField(), required=False)
#     labels = serializers.ListField(
#         child=serializers.CharField(), allow_null=True, required=False)
#     milestone = serializers.CharField(allow_null=True, required=False)
#     assignees = serializers.ListField(
#         child=serializers.CharField(), allow_null=True, required=False)


# class ParsedRequirementDataSerializer(serializers.Serializer):
#     issues = IssueDataSerializer(many=True)


class UploadAndParseView(APIView):
    parser_classes = [MultiPartParser]
    authentication_classes = [CustomAPIKeyAuthentication]
    permission_classes = [HasValidAPIKey]

    def post(self, request, *args, **kwargs):
        uploaded_file = request.FILES.get('file')
        if not uploaded_file:
            return Response({"detail": "No file uploaded."}, status=status.HTTP_400_BAD_REQUEST)
        max_size = 10 * 1024 * 1024
        if uploaded_file.size > max_size:
            return Response({"detail": "File size exceeds 10MB limit."}, status=status.HTTP_400_BAD_REQUEST)
        allowed_exts = ['md', 'yml', 'yaml', 'json']
        ext = uploaded_file.name.split('.')[-1].lower()
        if ext not in allowed_exts:
            return Response({"detail": "Unsupported file extension."}, status=status.HTTP_400_BAD_REQUEST)
        github_pat = request.headers.get('X-GitHub-PAT')
        ai_api_key = request.headers.get('X-AI-API-KEY')
        if not github_pat or not ai_api_key:
            return Response({"detail": "API key missing."}, status=status.HTTP_401_UNAUTHORIZED)
        try:
            # 設定を一時的に上書きしてAIParserを再生成（APIキーを永続保存しない）
            # temp_settings = load_settings()
            # if hasattr(temp_settings, 'openai_api_key'):
            #     temp_settings.openai_api_key = ai_api_key
            # if hasattr(temp_settings, 'gemini_api_key'):
            #     temp_settings.gemini_api_key = ai_api_key
            # if hasattr(temp_settings, 'github_pat'):
            #     temp_settings.github_pat = github_pat
            # temp_ai_parser = AIParser(settings=temp_settings)
            # temp_parse_service = parse_issue_file_service.ParseIssueFileService(temp_ai_parser)
            # parsed_data = temp_parse_service.parse(uploaded_file.name, uploaded_file.read())
            parsed_data = parse_issue_file_service.parse(
                uploaded_file.name, uploaded_file.read())
            serializer = ParsedRequirementDataSerializer(parsed_data)
            return Response(serializer.data, status=status.HTTP_200_OK)
        except (ParsingError, AiParserError) as e:
            return Response({"detail": f"File parsing failed: {e}"}, status=status.HTTP_400_BAD_REQUEST)
        except Exception as e:
            return Response({"detail": f"Unexpected error: {e}"}, status=status.HTTP_500_INTERNAL_SERVER_ERROR)<|MERGE_RESOLUTION|>--- conflicted
+++ resolved
@@ -31,23 +31,14 @@
 from core_logic.domain.exceptions import GitHubClientError, GitHubAuthenticationError, GitHubValidationError
 from core_logic.services import parse_issue_file_service
 from .authentication import CustomAPIKeyAuthentication
-<<<<<<< HEAD
+from webapp.app.permissions import HasValidAPIKey
+from .serializers import ParsedRequirementDataSerializer, CreateGitHubResourcesResultSerializer
 from core_logic.use_cases.local_save_use_case import LocalSaveUseCase
-=======
-from webapp.app.permissions import HasValidAPIKey
-from .serializers import ParsedRequirementDataSerializer
->>>>>>> f1834d1c
+
 
 import logging
-import sys
 import os
-<<<<<<< HEAD
 import uuid
-import sys
-
-from .serializers import CreateGitHubResourcesResultSerializer  # noqa: F401
-=======
->>>>>>> f1834d1c
 
 logger = logging.getLogger(__name__)
 
@@ -251,72 +242,6 @@
             return Response({"detail": f"An unexpected error occurred: {e}"}, status=status.HTTP_500_INTERNAL_SERVER_ERROR)
 
 
-class UserAiSettingsSerializer(serializers.ModelSerializer):
-    class Meta:
-        model = UserAiSettings
-        fields = [
-            'ai_provider', 'openai_model', 'gemini_model', 'openai_api_key', 'gemini_api_key'
-        ]
-
-
-class AiSettingsAPIView(APIView):
-    permission_classes = [IsAuthenticated]
-
-    def get(self, request):
-        try:
-            settings = UserAiSettings.objects.get(user=request.user)
-            serializer = UserAiSettingsSerializer(settings)
-            return Response(serializer.data, status=200)
-        except UserAiSettings.DoesNotExist:
-            # デフォルト値を返す
-            return Response({
-                'ai_provider': 'openai',
-                'openai_model': 'gpt-4o',
-                'gemini_model': 'gemini-1.5-flash',
-                'openai_api_key': '',
-                'gemini_api_key': ''
-            }, status=200)
-
-    def post(self, request):
-        obj, _ = UserAiSettings.objects.get_or_create(user=request.user)
-        serializer = UserAiSettingsSerializer(
-            obj, data=request.data, partial=True)
-        if serializer.is_valid():
-            serializer.save()
-            return Response(serializer.data, status=200)
-        return Response(serializer.errors, status=400)
-
-
-@ensure_csrf_cookie
-def top_page_view(request):
-    form = FileUploadForm()
-    return render(request, 'top_page.html', {'upload_form': form, 'issue_count': 0, 'issue_list': []})
-
-
-# --- Serializerをインライン定義（import問題回避）---
-# class IssueDataSerializer(serializers.Serializer):
-#     temp_id = serializers.CharField()
-#     title = serializers.CharField()
-#     description = serializers.CharField()
-#     tasks = serializers.ListField(
-#         child=serializers.CharField(), required=False)
-#     relational_definition = serializers.ListField(
-#         child=serializers.CharField(), required=False)
-#     relational_issues = serializers.ListField(
-#         child=serializers.CharField(), required=False)
-#     acceptance = serializers.ListField(
-#         child=serializers.CharField(), required=False)
-#     labels = serializers.ListField(
-#         child=serializers.CharField(), allow_null=True, required=False)
-#     milestone = serializers.CharField(allow_null=True, required=False)
-#     assignees = serializers.ListField(
-#         child=serializers.CharField(), allow_null=True, required=False)
-
-
-# class ParsedRequirementDataSerializer(serializers.Serializer):
-#     issues = IssueDataSerializer(many=True)
-
-
 class UploadAndParseView(APIView):
     parser_classes = [MultiPartParser]
     authentication_classes = [CustomAPIKeyAuthentication]
@@ -338,17 +263,6 @@
         if not github_pat or not ai_api_key:
             return Response({"detail": "API key missing."}, status=status.HTTP_401_UNAUTHORIZED)
         try:
-            # 設定を一時的に上書きしてAIParserを再生成（APIキーを永続保存しない）
-            # temp_settings = load_settings()
-            # if hasattr(temp_settings, 'openai_api_key'):
-            #     temp_settings.openai_api_key = ai_api_key
-            # if hasattr(temp_settings, 'gemini_api_key'):
-            #     temp_settings.gemini_api_key = ai_api_key
-            # if hasattr(temp_settings, 'github_pat'):
-            #     temp_settings.github_pat = github_pat
-            # temp_ai_parser = AIParser(settings=temp_settings)
-            # temp_parse_service = parse_issue_file_service.ParseIssueFileService(temp_ai_parser)
-            # parsed_data = temp_parse_service.parse(uploaded_file.name, uploaded_file.read())
             parsed_data = parse_issue_file_service.parse(
                 uploaded_file.name, uploaded_file.read())
             serializer = ParsedRequirementDataSerializer(parsed_data)
@@ -356,4 +270,46 @@
         except (ParsingError, AiParserError) as e:
             return Response({"detail": f"File parsing failed: {e}"}, status=status.HTTP_400_BAD_REQUEST)
         except Exception as e:
-            return Response({"detail": f"Unexpected error: {e}"}, status=status.HTTP_500_INTERNAL_SERVER_ERROR)+            return Response({"detail": f"Unexpected error: {e}"}, status=status.HTTP_500_INTERNAL_SERVER_ERROR)
+
+
+class UserAiSettingsSerializer(serializers.ModelSerializer):
+    class Meta:
+        model = UserAiSettings
+        fields = [
+            'ai_provider', 'openai_model', 'gemini_model', 'openai_api_key', 'gemini_api_key'
+        ]
+
+
+class AiSettingsAPIView(APIView):
+    permission_classes = [IsAuthenticated]
+
+    def get(self, request):
+        try:
+            settings = UserAiSettings.objects.get(user=request.user)
+            serializer = UserAiSettingsSerializer(settings)
+            return Response(serializer.data, status=200)
+        except UserAiSettings.DoesNotExist:
+            # デフォルト値を返す
+            return Response({
+                'ai_provider': 'openai',
+                'openai_model': 'gpt-4o',
+                'gemini_model': 'gemini-1.5-flash',
+                'openai_api_key': '',
+                'gemini_api_key': ''
+            }, status=200)
+
+    def post(self, request):
+        obj, _ = UserAiSettings.objects.get_or_create(user=request.user)
+        serializer = UserAiSettingsSerializer(
+            obj, data=request.data, partial=True)
+        if serializer.is_valid():
+            serializer.save()
+            return Response(serializer.data, status=200)
+        return Response(serializer.errors, status=400)
+
+
+@ensure_csrf_cookie
+def top_page_view(request):
+    form = FileUploadForm()
+    return render(request, 'top_page.html', {'upload_form': form, 'issue_count': 0, 'issue_list': []})